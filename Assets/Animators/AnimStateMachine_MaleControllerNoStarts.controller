%YAML 1.1
%TAG !u! tag:unity3d.com,2011:
--- !u!91 &9100000
AnimatorController:
  m_ObjectHideFlags: 0
  m_CorrespondingSourceObject: {fileID: 0}
  m_PrefabInternal: {fileID: 0}
  m_Name: AnimStateMachine_MaleControllerNoStarts
  serializedVersion: 5
  m_AnimatorParameters:
  - m_Name: ForwardSpeed
    m_Type: 1
    m_DefaultFloat: 0
    m_DefaultInt: 0
    m_DefaultBool: 0
    m_Controller: {fileID: 0}
  - m_Name: LateralSpeed
    m_Type: 1
    m_DefaultFloat: 0
    m_DefaultInt: 0
    m_DefaultBool: 0
    m_Controller: {fileID: 0}
  - m_Name: JumpHeight
    m_Type: 1
    m_DefaultFloat: 0
    m_DefaultInt: 0
    m_DefaultBool: 0
    m_Controller: {fileID: 0}
  - m_Name: TurningSpeed
    m_Type: 1
    m_DefaultFloat: 0
    m_DefaultInt: 0
    m_DefaultBool: 0
    m_Controller: {fileID: 0}
  - m_Name: FallDistance
    m_Type: 1
    m_DefaultFloat: 0
    m_DefaultInt: 0
    m_DefaultBool: 0
    m_Controller: {fileID: 0}
  - m_Name: Grounded
    m_Type: 4
    m_DefaultFloat: 0
    m_DefaultInt: 0
    m_DefaultBool: 1
    m_Controller: {fileID: 0}
  - m_Name: isCrouching
    m_Type: 4
    m_DefaultFloat: 0
    m_DefaultInt: 0
    m_DefaultBool: 0
    m_Controller: {fileID: 0}
  - m_Name: OnRightFoot
    m_Type: 4
    m_DefaultFloat: 0
    m_DefaultInt: 0
    m_DefaultBool: 0
    m_Controller: {fileID: 0}
  - m_Name: HasInput
    m_Type: 4
    m_DefaultFloat: 0
    m_DefaultInt: 0
    m_DefaultBool: 0
    m_Controller: {fileID: 0}
  m_AnimatorLayers:
  - serializedVersion: 5
    m_Name: Base Layer
    m_StateMachine: {fileID: 1107222301263897848}
    m_Mask: {fileID: 0}
    m_Motions: []
    m_Behaviours: []
    m_BlendingMode: 0
    m_SyncedLayerIndex: -1
    m_DefaultWeight: 0
    m_IKPass: 0
    m_SyncedLayerAffectsTiming: 0
    m_Controller: {fileID: 9100000}
--- !u!206 &206034781578028652
BlendTree:
  m_ObjectHideFlags: 3
  m_CorrespondingSourceObject: {fileID: 0}
  m_PrefabInternal: {fileID: 0}
  m_Name: RapidRight_Turn
  m_Childs:
  - serializedVersion: 2
    m_Motion: {fileID: 0}
    m_Threshold: 0
    m_Position: {x: 1, y: 0}
    m_TimeScale: 1
    m_CycleOffset: 0
    m_DirectBlendParameter: Blend
    m_Mirror: 0
  - serializedVersion: 2
    m_Motion: {fileID: 0}
    m_Threshold: 0.25
    m_Position: {x: 0.5, y: 0}
    m_TimeScale: 1
    m_CycleOffset: 0
    m_DirectBlendParameter: Blend
    m_Mirror: 0
  - serializedVersion: 2
    m_Motion: {fileID: 0}
    m_Threshold: 0.5
    m_Position: {x: 0, y: 0}
    m_TimeScale: 1
    m_CycleOffset: 0
    m_DirectBlendParameter: Blend
    m_Mirror: 0
  - serializedVersion: 2
    m_Motion: {fileID: 0}
    m_Threshold: 0.75
    m_Position: {x: -0.5, y: 0}
    m_TimeScale: 1
    m_CycleOffset: 0
    m_DirectBlendParameter: Blend
    m_Mirror: 0
  - serializedVersion: 2
    m_Motion: {fileID: 0}
    m_Threshold: 1
    m_Position: {x: -1, y: 0}
    m_TimeScale: 1
    m_CycleOffset: 0
    m_DirectBlendParameter: Blend
    m_Mirror: 0
  m_BlendParameter: ForwardSpeed
  m_BlendParameterY: LateralSpeed
  m_MinThreshold: 0
  m_MaxThreshold: 1
  m_UseAutomaticThresholds: 1
  m_NormalizedBlendValues: 0
  m_BlendType: 1
--- !u!206 &206104480800576530
BlendTree:
  m_ObjectHideFlags: 1
  m_CorrespondingSourceObject: {fileID: 0}
  m_PrefabInternal: {fileID: 0}
  m_Name: NoTurn
  m_Childs:
  - serializedVersion: 2
    m_Motion: {fileID: 7400000, guid: 5603ba2736827934f814315bda037898, type: 3}
    m_Threshold: 0
    m_Position: {x: 1, y: 0}
    m_TimeScale: 1
    m_CycleOffset: 0
    m_DirectBlendParameter: Blend
    m_Mirror: 0
  - serializedVersion: 2
    m_Motion: {fileID: 7400000, guid: 8d2f32dac24d0c446b26db61358312e9, type: 3}
    m_Threshold: 0.071428575
    m_Position: {x: 0.5, y: 0}
    m_TimeScale: 1
    m_CycleOffset: 0
    m_DirectBlendParameter: Blend
    m_Mirror: 0
  - serializedVersion: 2
    m_Motion: {fileID: 7400000, guid: 77ebce5437875674da8b297c3eed5d1a, type: 3}
    m_Threshold: 0.14285715
    m_Position: {x: 0, y: 0}
    m_TimeScale: 1
    m_CycleOffset: 0
    m_DirectBlendParameter: Blend
    m_Mirror: 0
  - serializedVersion: 2
    m_Motion: {fileID: 7400000, guid: 3cc77a99522e50146ac699771886db3f, type: 3}
    m_Threshold: 0.21428572
    m_Position: {x: -0.5, y: 0}
    m_TimeScale: 1
    m_CycleOffset: 0
    m_DirectBlendParameter: Blend
    m_Mirror: 0
  - serializedVersion: 2
    m_Motion: {fileID: 7400000, guid: e1f9d9b4fe2371546aa106cf2928aa70, type: 3}
    m_Threshold: 0.2857143
    m_Position: {x: -1, y: 0}
    m_TimeScale: 1
    m_CycleOffset: 0
    m_DirectBlendParameter: Blend
    m_Mirror: 0
  - serializedVersion: 2
    m_Motion: {fileID: 7400000, guid: d5976bec09dd9784980ee0f990408540, type: 3}
    m_Threshold: 0.35714287
    m_Position: {x: 0, y: 0.4}
    m_TimeScale: 1
    m_CycleOffset: 0
    m_DirectBlendParameter: Blend
    m_Mirror: 0
  - serializedVersion: 2
    m_Motion: {fileID: 7400000, guid: d5976bec09dd9784980ee0f990408540, type: 3}
    m_Threshold: 0.42857143
    m_Position: {x: 0, y: -0.4}
    m_TimeScale: 1
    m_CycleOffset: 0.5
    m_DirectBlendParameter: Blend
    m_Mirror: 1
  - serializedVersion: 2
    m_Motion: {fileID: 7400000, guid: e824a3623c39c924383e37067bcadb3e, type: 3}
    m_Threshold: 0.5
    m_Position: {x: 0, y: 1}
    m_TimeScale: 1
    m_CycleOffset: 0
    m_DirectBlendParameter: Blend
    m_Mirror: 0
  - serializedVersion: 2
    m_Motion: {fileID: 7400000, guid: e824a3623c39c924383e37067bcadb3e, type: 3}
    m_Threshold: 0.5714286
    m_Position: {x: 0, y: -1}
    m_TimeScale: 1
    m_CycleOffset: 0.5
    m_DirectBlendParameter: Blend
    m_Mirror: 1
  - serializedVersion: 2
    m_Motion: {fileID: 7400000, guid: 2b5fa2737fe4bea409273a7c5aa59493, type: 3}
    m_Threshold: 0.64285713
    m_Position: {x: 0.5, y: 0.5}
    m_TimeScale: 1
    m_CycleOffset: 0
    m_DirectBlendParameter: Blend
    m_Mirror: 0
  - serializedVersion: 2
    m_Motion: {fileID: 7400000, guid: 2b5fa2737fe4bea409273a7c5aa59493, type: 3}
    m_Threshold: 0.71428573
    m_Position: {x: 0.5, y: -0.5}
    m_TimeScale: 1
    m_CycleOffset: 0.5
    m_DirectBlendParameter: Blend
    m_Mirror: 1
  - serializedVersion: 2
    m_Motion: {fileID: 7400000, guid: a4fa15cbffe56144293dc710307ab499, type: 3}
    m_Threshold: 0.78571427
    m_Position: {x: -0.5, y: 0.5}
    m_TimeScale: 1
    m_CycleOffset: 0
    m_DirectBlendParameter: Blend
    m_Mirror: 0
  - serializedVersion: 2
    m_Motion: {fileID: 7400000, guid: a4fa15cbffe56144293dc710307ab499, type: 3}
    m_Threshold: 0.85714287
    m_Position: {x: -0.5, y: -0.5}
    m_TimeScale: 1
    m_CycleOffset: 0.5
    m_DirectBlendParameter: Blend
    m_Mirror: 1
  - serializedVersion: 2
    m_Motion: {fileID: 7400000, guid: d878074e1c3676341b898c53c25ab0e5, type: 3}
    m_Threshold: 0.9285714
    m_Position: {x: 1, y: 1}
    m_TimeScale: 1
    m_CycleOffset: 0
    m_DirectBlendParameter: Blend
    m_Mirror: 0
  - serializedVersion: 2
    m_Motion: {fileID: 7400000, guid: d878074e1c3676341b898c53c25ab0e5, type: 3}
    m_Threshold: 1
    m_Position: {x: 1, y: -1}
    m_TimeScale: 1
    m_CycleOffset: 0.5
    m_DirectBlendParameter: Blend
    m_Mirror: 1
  m_BlendParameter: ForwardSpeed
  m_BlendParameterY: LateralSpeed
  m_MinThreshold: 0
  m_MaxThreshold: 1
  m_UseAutomaticThresholds: 1
  m_NormalizedBlendValues: 0
  m_BlendType: 2
--- !u!206 &206121362491921002
BlendTree:
  m_ObjectHideFlags: 1
  m_CorrespondingSourceObject: {fileID: 0}
  m_PrefabInternal: {fileID: 0}
  m_Name: HardLanding
  m_Childs: []
  m_BlendParameter: FallDistance
  m_BlendParameterY: Blend
  m_MinThreshold: 0
  m_MaxThreshold: 1
  m_UseAutomaticThresholds: 1
  m_NormalizedBlendValues: 0
  m_BlendType: 0
--- !u!206 &206128080072715368
BlendTree:
  m_ObjectHideFlags: 1
  m_CorrespondingSourceObject: {fileID: 0}
  m_PrefabInternal: {fileID: 0}
  m_Name: SlightLeft_Turn
  m_Childs:
  - serializedVersion: 2
    m_Motion: {fileID: 7400000, guid: b8acb10484ac20846935d5c471477ab4, type: 3}
    m_Threshold: 0
    m_Position: {x: 1, y: 0}
    m_TimeScale: 1
    m_CycleOffset: 0
    m_DirectBlendParameter: Blend
    m_Mirror: 0
  - serializedVersion: 2
    m_Motion: {fileID: 7400000, guid: aa131be0fdec02e458bc6740944805a9, type: 3}
    m_Threshold: 0.25
    m_Position: {x: 0.5, y: 0}
    m_TimeScale: 1
    m_CycleOffset: 0
    m_DirectBlendParameter: Blend
    m_Mirror: 0
  - serializedVersion: 2
    m_Motion: {fileID: 7400000, guid: 5182533d60eb43e4aad60da1a3573b1e, type: 3}
    m_Threshold: 0.5
    m_Position: {x: 0, y: 0}
    m_TimeScale: 1
    m_CycleOffset: 0
    m_DirectBlendParameter: Blend
    m_Mirror: 0
  - serializedVersion: 2
    m_Motion: {fileID: 7400000, guid: 747b1e17d0deb5841963eaf8746f7687, type: 3}
    m_Threshold: 0.75
    m_Position: {x: -0.5, y: 0}
    m_TimeScale: 1
    m_CycleOffset: 0
    m_DirectBlendParameter: Blend
    m_Mirror: 0
  - serializedVersion: 2
    m_Motion: {fileID: 7400000, guid: 58e0f1232c416f641a31bb705e85becc, type: 3}
    m_Threshold: 1
    m_Position: {x: -1, y: 0}
    m_TimeScale: 1
    m_CycleOffset: 0
    m_DirectBlendParameter: Blend
    m_Mirror: 0
  m_BlendParameter: ForwardSpeed
  m_BlendParameterY: LateralSpeed
  m_MinThreshold: 0
  m_MaxThreshold: 1
  m_UseAutomaticThresholds: 1
  m_NormalizedBlendValues: 0
  m_BlendType: 2
--- !u!206 &206131717341520616
BlendTree:
  m_ObjectHideFlags: 1
  m_CorrespondingSourceObject: {fileID: 0}
  m_PrefabInternal: {fileID: 0}
  m_Name: Blend Tree
  m_Childs:
  - serializedVersion: 2
    m_Motion: {fileID: 7400000, guid: 2f583896b83f7ce4b9b7899d7f9d26c9, type: 3}
    m_Threshold: 0
    m_Position: {x: 0, y: 0}
    m_TimeScale: 1
    m_CycleOffset: 0
    m_DirectBlendParameter: ForwardSpeed
    m_Mirror: 0
  - serializedVersion: 2
    m_Motion: {fileID: 7400000, guid: f69776537b2f236488f98df932270676, type: 3}
    m_Threshold: 1
    m_Position: {x: 0.6, y: 0}
    m_TimeScale: 1
    m_CycleOffset: 0
    m_DirectBlendParameter: ForwardSpeed
    m_Mirror: 0
  m_BlendParameter: ForwardSpeed
  m_BlendParameterY: LateralSpeed
  m_MinThreshold: 0
  m_MaxThreshold: 1
  m_UseAutomaticThresholds: 1
  m_NormalizedBlendValues: 0
  m_BlendType: 2
--- !u!206 &206153382191896002
BlendTree:
  m_ObjectHideFlags: 1
  m_CorrespondingSourceObject: {fileID: 0}
  m_PrefabInternal: {fileID: 0}
  m_Name: TurnBlend
  m_Childs: []
  m_BlendParameter: TurningSpeed
  m_BlendParameterY: Blend
  m_MinThreshold: -1
  m_MaxThreshold: 1
  m_UseAutomaticThresholds: 0
  m_NormalizedBlendValues: 0
  m_BlendType: 0
--- !u!206 &206206352994739624
BlendTree:
  m_ObjectHideFlags: 3
  m_CorrespondingSourceObject: {fileID: 0}
  m_PrefabInternal: {fileID: 0}
  m_Name: SlightLeft_Turn
  m_Childs:
  - serializedVersion: 2
    m_Motion: {fileID: 0}
    m_Threshold: 0
    m_Position: {x: 1, y: 0}
    m_TimeScale: 1
    m_CycleOffset: 0
    m_DirectBlendParameter: Blend
    m_Mirror: 0
  - serializedVersion: 2
    m_Motion: {fileID: 0}
    m_Threshold: 0.25
    m_Position: {x: 0.5, y: 0}
    m_TimeScale: 1
    m_CycleOffset: 0
    m_DirectBlendParameter: Blend
    m_Mirror: 0
  - serializedVersion: 2
    m_Motion: {fileID: 0}
    m_Threshold: 0.5
    m_Position: {x: 0, y: 0}
    m_TimeScale: 1
    m_CycleOffset: 0
    m_DirectBlendParameter: Blend
    m_Mirror: 0
  - serializedVersion: 2
    m_Motion: {fileID: 0}
    m_Threshold: 0.75
    m_Position: {x: -0.5, y: 0}
    m_TimeScale: 1
    m_CycleOffset: 0
    m_DirectBlendParameter: Blend
    m_Mirror: 0
  - serializedVersion: 2
    m_Motion: {fileID: 0}
    m_Threshold: 1
    m_Position: {x: -1, y: 0}
    m_TimeScale: 1
    m_CycleOffset: 0
    m_DirectBlendParameter: Blend
    m_Mirror: 0
  m_BlendParameter: ForwardSpeed
  m_BlendParameterY: LateralSpeed
  m_MinThreshold: 0
  m_MaxThreshold: 1
  m_UseAutomaticThresholds: 1
  m_NormalizedBlendValues: 0
  m_BlendType: 1
--- !u!206 &206224523463760764
BlendTree:
  m_ObjectHideFlags: 3
  m_CorrespondingSourceObject: {fileID: 0}
  m_PrefabInternal: {fileID: 0}
  m_Name: SlightRight_Turn
  m_Childs:
  - serializedVersion: 2
    m_Motion: {fileID: 0}
    m_Threshold: 0
    m_Position: {x: 1, y: 0}
    m_TimeScale: 1
    m_CycleOffset: 0
    m_DirectBlendParameter: Blend
    m_Mirror: 0
  - serializedVersion: 2
    m_Motion: {fileID: 0}
    m_Threshold: 0.25
    m_Position: {x: 0.5, y: 0}
    m_TimeScale: 1
    m_CycleOffset: 0
    m_DirectBlendParameter: Blend
    m_Mirror: 0
  - serializedVersion: 2
    m_Motion: {fileID: 0}
    m_Threshold: 0.5
    m_Position: {x: 0, y: 0}
    m_TimeScale: 1
    m_CycleOffset: 0
    m_DirectBlendParameter: Blend
    m_Mirror: 0
  - serializedVersion: 2
    m_Motion: {fileID: 0}
    m_Threshold: 0.75
    m_Position: {x: -0.5, y: 0}
    m_TimeScale: 1
    m_CycleOffset: 0
    m_DirectBlendParameter: Blend
    m_Mirror: 0
  - serializedVersion: 2
    m_Motion: {fileID: 0}
    m_Threshold: 1
    m_Position: {x: -1, y: 0}
    m_TimeScale: 1
    m_CycleOffset: 0
    m_DirectBlendParameter: Blend
    m_Mirror: 0
  m_BlendParameter: ForwardSpeed
  m_BlendParameterY: LateralSpeed
  m_MinThreshold: 0
  m_MaxThreshold: 1
  m_UseAutomaticThresholds: 1
  m_NormalizedBlendValues: 0
  m_BlendType: 1
--- !u!206 &206238024781743390
BlendTree:
  m_ObjectHideFlags: 3
  m_CorrespondingSourceObject: {fileID: 0}
  m_PrefabInternal: {fileID: 0}
  m_Name: SlightLeft_Turn
  m_Childs:
  - serializedVersion: 2
    m_Motion: {fileID: 7400000, guid: b8acb10484ac20846935d5c471477ab4, type: 3}
    m_Threshold: 0
    m_Position: {x: 1, y: 0}
    m_TimeScale: 1
    m_CycleOffset: 0
    m_DirectBlendParameter: Blend
    m_Mirror: 0
  - serializedVersion: 2
    m_Motion: {fileID: 7400000, guid: aa131be0fdec02e458bc6740944805a9, type: 3}
    m_Threshold: 0.25
    m_Position: {x: 0.3, y: 0}
    m_TimeScale: 1
    m_CycleOffset: 0
    m_DirectBlendParameter: Blend
    m_Mirror: 0
  - serializedVersion: 2
    m_Motion: {fileID: 7400000, guid: 5182533d60eb43e4aad60da1a3573b1e, type: 3}
    m_Threshold: 0.5
    m_Position: {x: 0, y: 0}
    m_TimeScale: 1
    m_CycleOffset: 0
    m_DirectBlendParameter: Blend
    m_Mirror: 0
  - serializedVersion: 2
    m_Motion: {fileID: 7400000, guid: 747b1e17d0deb5841963eaf8746f7687, type: 3}
    m_Threshold: 0.75
    m_Position: {x: -0.3, y: 0}
    m_TimeScale: 1
    m_CycleOffset: 0
    m_DirectBlendParameter: Blend
    m_Mirror: 0
  - serializedVersion: 2
    m_Motion: {fileID: 7400000, guid: 58e0f1232c416f641a31bb705e85becc, type: 3}
    m_Threshold: 1
    m_Position: {x: -1, y: 0}
    m_TimeScale: 1
    m_CycleOffset: 0
    m_DirectBlendParameter: Blend
    m_Mirror: 0
  m_BlendParameter: ForwardSpeed
  m_BlendParameterY: LateralSpeed
  m_MinThreshold: 0
  m_MaxThreshold: 1
  m_UseAutomaticThresholds: 1
  m_NormalizedBlendValues: 0
  m_BlendType: 2
--- !u!206 &206262988477868780
BlendTree:
  m_ObjectHideFlags: 1
  m_CorrespondingSourceObject: {fileID: 0}
  m_PrefabInternal: {fileID: 0}
  m_Name: OnRightFoot
  m_Childs: []
  m_BlendParameter: ForwardSpeed
  m_BlendParameterY: JumpHeight
  m_MinThreshold: 0
  m_MaxThreshold: 1
  m_UseAutomaticThresholds: 1
  m_NormalizedBlendValues: 0
  m_BlendType: 1
--- !u!206 &206332984466483296
BlendTree:
  m_ObjectHideFlags: 1
  m_CorrespondingSourceObject: {fileID: 0}
  m_PrefabInternal: {fileID: 0}
  m_Name: Blend Tree
  m_Childs: []
  m_BlendParameter: JumpHeight
  m_BlendParameterY: Blend
  m_MinThreshold: 0
  m_MaxThreshold: 1
  m_UseAutomaticThresholds: 1
  m_NormalizedBlendValues: 0
  m_BlendType: 0
--- !u!206 &206350278971777138
BlendTree:
  m_ObjectHideFlags: 1
  m_CorrespondingSourceObject: {fileID: 0}
  m_PrefabInternal: {fileID: 0}
  m_Name: BlendTree
  m_Childs: []
  m_BlendParameter: FallDistance
  m_BlendParameterY: Blend
  m_MinThreshold: 0
  m_MaxThreshold: 1
  m_UseAutomaticThresholds: 1
  m_NormalizedBlendValues: 0
  m_BlendType: 0
--- !u!206 &206360049103838750
BlendTree:
  m_ObjectHideFlags: 3
  m_CorrespondingSourceObject: {fileID: 0}
  m_PrefabInternal: {fileID: 0}
  m_Name: SlightRight_Turn
  m_Childs:
  - serializedVersion: 2
    m_Motion: {fileID: 7400000, guid: b8acb10484ac20846935d5c471477ab4, type: 3}
    m_Threshold: 0
    m_Position: {x: 1, y: 0}
    m_TimeScale: 1
    m_CycleOffset: 0.5
    m_DirectBlendParameter: Blend
    m_Mirror: 1
  - serializedVersion: 2
    m_Motion: {fileID: 7400000, guid: aa131be0fdec02e458bc6740944805a9, type: 3}
    m_Threshold: 0.25
    m_Position: {x: 0.3, y: 0}
    m_TimeScale: 1
    m_CycleOffset: 0.5
    m_DirectBlendParameter: Blend
    m_Mirror: 1
  - serializedVersion: 2
    m_Motion: {fileID: 7400000, guid: 5182533d60eb43e4aad60da1a3573b1e, type: 3}
    m_Threshold: 0.5
    m_Position: {x: 0, y: 0}
    m_TimeScale: 1
    m_CycleOffset: 0.5
    m_DirectBlendParameter: Blend
    m_Mirror: 1
  - serializedVersion: 2
    m_Motion: {fileID: 7400000, guid: 747b1e17d0deb5841963eaf8746f7687, type: 3}
    m_Threshold: 0.75
    m_Position: {x: -0.3, y: 0}
    m_TimeScale: 1
    m_CycleOffset: 0.5
    m_DirectBlendParameter: Blend
    m_Mirror: 1
  - serializedVersion: 2
    m_Motion: {fileID: 7400000, guid: 58e0f1232c416f641a31bb705e85becc, type: 3}
    m_Threshold: 1
    m_Position: {x: -1, y: 0}
    m_TimeScale: 1
    m_CycleOffset: 0.5
    m_DirectBlendParameter: Blend
    m_Mirror: 1
  m_BlendParameter: ForwardSpeed
  m_BlendParameterY: LateralSpeed
  m_MinThreshold: 0
  m_MaxThreshold: 1
  m_UseAutomaticThresholds: 1
  m_NormalizedBlendValues: 0
  m_BlendType: 2
--- !u!206 &206377745808962070
BlendTree:
  m_ObjectHideFlags: 1
  m_CorrespondingSourceObject: {fileID: 0}
  m_PrefabInternal: {fileID: 0}
  m_Name: RapidRight_Turn
  m_Childs:
  - serializedVersion: 2
    m_Motion: {fileID: 7400000, guid: f42864c4d2622594a8b5f0d9264a91ee, type: 3}
    m_Threshold: 0
    m_Position: {x: 1, y: 0}
    m_TimeScale: 1
    m_CycleOffset: 0.5
    m_DirectBlendParameter: Blend
    m_Mirror: 1
  - serializedVersion: 2
    m_Motion: {fileID: 7400000, guid: 4ca0e826467c5f6499e37fee92149c51, type: 3}
    m_Threshold: 0.25
    m_Position: {x: 0.5, y: 0}
    m_TimeScale: 1
    m_CycleOffset: 0.5
    m_DirectBlendParameter: Blend
    m_Mirror: 1
  - serializedVersion: 2
    m_Motion: {fileID: 7400000, guid: a7046a107b3b39a4ab9d86ab609a80d3, type: 3}
    m_Threshold: 0.5
    m_Position: {x: 0, y: 0}
    m_TimeScale: 1
    m_CycleOffset: 0.5
    m_DirectBlendParameter: Blend
    m_Mirror: 1
  - serializedVersion: 2
    m_Motion: {fileID: 7400000, guid: 235168f72f63c7a4185686d93b14c294, type: 3}
    m_Threshold: 0.75
    m_Position: {x: -0.5, y: 0}
    m_TimeScale: 1
    m_CycleOffset: 0.5
    m_DirectBlendParameter: Blend
    m_Mirror: 1
  - serializedVersion: 2
    m_Motion: {fileID: 7400000, guid: f300ec25b5657074185e2ebb5a5c10cc, type: 3}
    m_Threshold: 1
    m_Position: {x: -1, y: 0}
    m_TimeScale: 1
    m_CycleOffset: 0.5
    m_DirectBlendParameter: Blend
    m_Mirror: 1
  m_BlendParameter: ForwardSpeed
  m_BlendParameterY: LateralSpeed
  m_MinThreshold: 0
  m_MaxThreshold: 1
  m_UseAutomaticThresholds: 1
  m_NormalizedBlendValues: 0
  m_BlendType: 2
--- !u!206 &206384725974417584
BlendTree:
  m_ObjectHideFlags: 3
  m_CorrespondingSourceObject: {fileID: 0}
  m_PrefabInternal: {fileID: 0}
  m_Name: Blend Tree
  m_Childs:
  - serializedVersion: 2
    m_Motion: {fileID: 7400000, guid: 2f583896b83f7ce4b9b7899d7f9d26c9, type: 3}
    m_Threshold: 0
    m_Position: {x: 0.5, y: 0}
    m_TimeScale: 1
    m_CycleOffset: 0
    m_DirectBlendParameter: ForwardSpeed
    m_Mirror: 0
  - serializedVersion: 2
    m_Motion: {fileID: 7400000, guid: f69776537b2f236488f98df932270676, type: 3}
    m_Threshold: 1
    m_Position: {x: 1, y: 0}
    m_TimeScale: 1
    m_CycleOffset: 0
    m_DirectBlendParameter: ForwardSpeed
    m_Mirror: 0
  m_BlendParameter: ForwardSpeed
  m_BlendParameterY: LateralSpeed
  m_MinThreshold: 0
  m_MaxThreshold: 1
  m_UseAutomaticThresholds: 1
  m_NormalizedBlendValues: 0
  m_BlendType: 2
--- !u!206 &206391093378795270
BlendTree:
  m_ObjectHideFlags: 1
  m_CorrespondingSourceObject: {fileID: 0}
  m_PrefabInternal: {fileID: 0}
  m_Name: BlendTree
  m_Childs: []
  m_BlendParameter: Blend
  m_BlendParameterY: Blend
  m_MinThreshold: 0
  m_MaxThreshold: 1
  m_UseAutomaticThresholds: 1
  m_NormalizedBlendValues: 0
  m_BlendType: 0
--- !u!206 &206392523303634376
BlendTree:
  m_ObjectHideFlags: 3
  m_CorrespondingSourceObject: {fileID: 0}
  m_PrefabInternal: {fileID: 0}
  m_Name: NoTurn
  m_Childs:
  - serializedVersion: 2
    m_Motion: {fileID: 0}
    m_Threshold: 0
    m_Position: {x: 1, y: 0}
    m_TimeScale: 1
    m_CycleOffset: 0
    m_DirectBlendParameter: Blend
    m_Mirror: 0
  - serializedVersion: 2
    m_Motion: {fileID: 0}
    m_Threshold: 0.25
    m_Position: {x: 0.5, y: 0}
    m_TimeScale: 1
    m_CycleOffset: 0
    m_DirectBlendParameter: Blend
    m_Mirror: 0
  - serializedVersion: 2
    m_Motion: {fileID: 0}
    m_Threshold: 0.5
    m_Position: {x: 0, y: 0}
    m_TimeScale: 1
    m_CycleOffset: 0
    m_DirectBlendParameter: Blend
    m_Mirror: 0
  - serializedVersion: 2
    m_Motion: {fileID: 0}
    m_Threshold: 0.75
    m_Position: {x: -0.5, y: 0}
    m_TimeScale: 1
    m_CycleOffset: 0
    m_DirectBlendParameter: Blend
    m_Mirror: 0
  - serializedVersion: 2
    m_Motion: {fileID: 0}
    m_Threshold: 1
    m_Position: {x: -1, y: 0}
    m_TimeScale: 1
    m_CycleOffset: 0
    m_DirectBlendParameter: Blend
    m_Mirror: 0
  m_BlendParameter: ForwardSpeed
  m_BlendParameterY: LateralSpeed
  m_MinThreshold: 0
  m_MaxThreshold: 1
  m_UseAutomaticThresholds: 1
  m_NormalizedBlendValues: 0
  m_BlendType: 1
--- !u!206 &206475734077464264
BlendTree:
  m_ObjectHideFlags: 1
  m_CorrespondingSourceObject: {fileID: 0}
  m_PrefabInternal: {fileID: 0}
  m_Name: SlightRight_Turn
  m_Childs:
  - serializedVersion: 2
    m_Motion: {fileID: 7400000, guid: b8acb10484ac20846935d5c471477ab4, type: 3}
    m_Threshold: 0
    m_Position: {x: 1, y: 0}
    m_TimeScale: 1
    m_CycleOffset: 0.5
    m_DirectBlendParameter: Blend
    m_Mirror: 1
  - serializedVersion: 2
    m_Motion: {fileID: 7400000, guid: aa131be0fdec02e458bc6740944805a9, type: 3}
    m_Threshold: 0.25
    m_Position: {x: 0.5, y: 0}
    m_TimeScale: 1
    m_CycleOffset: 0.5
    m_DirectBlendParameter: Blend
    m_Mirror: 1
  - serializedVersion: 2
    m_Motion: {fileID: 7400000, guid: 5182533d60eb43e4aad60da1a3573b1e, type: 3}
    m_Threshold: 0.5
    m_Position: {x: 0, y: 0}
    m_TimeScale: 1
    m_CycleOffset: 0.5
    m_DirectBlendParameter: Blend
    m_Mirror: 1
  - serializedVersion: 2
    m_Motion: {fileID: 7400000, guid: 747b1e17d0deb5841963eaf8746f7687, type: 3}
    m_Threshold: 0.75
    m_Position: {x: -0.5, y: 0}
    m_TimeScale: 1
    m_CycleOffset: 0.5
    m_DirectBlendParameter: Blend
    m_Mirror: 1
  - serializedVersion: 2
    m_Motion: {fileID: 7400000, guid: 58e0f1232c416f641a31bb705e85becc, type: 3}
    m_Threshold: 1
    m_Position: {x: -1, y: 0}
    m_TimeScale: 1
    m_CycleOffset: 0.5
    m_DirectBlendParameter: Blend
    m_Mirror: 1
  m_BlendParameter: ForwardSpeed
  m_BlendParameterY: LateralSpeed
  m_MinThreshold: 0
  m_MaxThreshold: 1
  m_UseAutomaticThresholds: 1
  m_NormalizedBlendValues: 0
  m_BlendType: 2
--- !u!206 &206528226791354012
BlendTree:
  m_ObjectHideFlags: 1
  m_CorrespondingSourceObject: {fileID: 0}
  m_PrefabInternal: {fileID: 0}
  m_Name: PanicFall
  m_Childs: []
  m_BlendParameter: FallDistance
  m_BlendParameterY: Blend
  m_MinThreshold: 0
  m_MaxThreshold: 1
  m_UseAutomaticThresholds: 1
  m_NormalizedBlendValues: 0
  m_BlendType: 0
--- !u!206 &206618428077115980
BlendTree:
  m_ObjectHideFlags: 3
  m_CorrespondingSourceObject: {fileID: 0}
  m_PrefabInternal: {fileID: 0}
  m_Name: TurnBlend
  m_Childs:
  - serializedVersion: 2
    m_Motion: {fileID: 206787106689308152}
    m_Threshold: -1
    m_Position: {x: 0, y: 0}
    m_TimeScale: 1
    m_CycleOffset: 0
    m_DirectBlendParameter: Blend
    m_Mirror: 0
  - serializedVersion: 2
    m_Motion: {fileID: 206238024781743390}
    m_Threshold: -0.5
    m_Position: {x: 0, y: 0}
    m_TimeScale: 1
    m_CycleOffset: 0
    m_DirectBlendParameter: Blend
    m_Mirror: 0
  - serializedVersion: 2
    m_Motion: {fileID: 206736309980489496}
    m_Threshold: 0
    m_Position: {x: 0, y: 0}
    m_TimeScale: 1
    m_CycleOffset: 0
    m_DirectBlendParameter: Blend
    m_Mirror: 0
  - serializedVersion: 2
    m_Motion: {fileID: 206360049103838750}
    m_Threshold: 0.5
    m_Position: {x: 0, y: 0}
    m_TimeScale: 1
    m_CycleOffset: 0
    m_DirectBlendParameter: Blend
    m_Mirror: 0
  - serializedVersion: 2
    m_Motion: {fileID: 206973094685666748}
    m_Threshold: 1
    m_Position: {x: 0, y: 0}
    m_TimeScale: 1
    m_CycleOffset: 0
    m_DirectBlendParameter: Blend
    m_Mirror: 0
  m_BlendParameter: TurningSpeed
  m_BlendParameterY: Blend
  m_MinThreshold: -1
  m_MaxThreshold: 1
  m_UseAutomaticThresholds: 0
  m_NormalizedBlendValues: 0
  m_BlendType: 0
--- !u!206 &206650395295918818
BlendTree:
  m_ObjectHideFlags: 3
  m_CorrespondingSourceObject: {fileID: 0}
  m_PrefabInternal: {fileID: 0}
  m_Name: TurnBlend
  m_Childs:
  - serializedVersion: 2
    m_Motion: {fileID: 206676644095976754}
    m_Threshold: -1
    m_Position: {x: 0, y: 0}
    m_TimeScale: 1
    m_CycleOffset: 0
    m_DirectBlendParameter: Blend
    m_Mirror: 0
  - serializedVersion: 2
    m_Motion: {fileID: 206206352994739624}
    m_Threshold: -0.5
    m_Position: {x: 0, y: 0}
    m_TimeScale: 1
    m_CycleOffset: 0
    m_DirectBlendParameter: Blend
    m_Mirror: 0
  - serializedVersion: 2
    m_Motion: {fileID: 206392523303634376}
    m_Threshold: 0
    m_Position: {x: 0, y: 0}
    m_TimeScale: 1
    m_CycleOffset: 0
    m_DirectBlendParameter: Blend
    m_Mirror: 0
  - serializedVersion: 2
    m_Motion: {fileID: 206224523463760764}
    m_Threshold: 0.5
    m_Position: {x: 0, y: 0}
    m_TimeScale: 1
    m_CycleOffset: 0
    m_DirectBlendParameter: Blend
    m_Mirror: 0
  - serializedVersion: 2
    m_Motion: {fileID: 206034781578028652}
    m_Threshold: 1
    m_Position: {x: 0, y: 0}
    m_TimeScale: 1
    m_CycleOffset: 0
    m_DirectBlendParameter: Blend
    m_Mirror: 0
  m_BlendParameter: TurningSpeed
  m_BlendParameterY: Blend
  m_MinThreshold: -1
  m_MaxThreshold: 1
  m_UseAutomaticThresholds: 0
  m_NormalizedBlendValues: 0
  m_BlendType: 0
--- !u!206 &206676644095976754
BlendTree:
  m_ObjectHideFlags: 3
  m_CorrespondingSourceObject: {fileID: 0}
  m_PrefabInternal: {fileID: 0}
  m_Name: RapidLeft_Turn
  m_Childs:
  - serializedVersion: 2
    m_Motion: {fileID: 0}
    m_Threshold: 0
    m_Position: {x: 1, y: 0}
    m_TimeScale: 1
    m_CycleOffset: 0
    m_DirectBlendParameter: Blend
    m_Mirror: 0
  - serializedVersion: 2
    m_Motion: {fileID: 0}
    m_Threshold: 0.16666667
    m_Position: {x: 0.5, y: 0}
    m_TimeScale: 1
    m_CycleOffset: 0
    m_DirectBlendParameter: Blend
    m_Mirror: 0
  - serializedVersion: 2
    m_Motion: {fileID: 0}
    m_Threshold: 0.33333334
    m_Position: {x: 0, y: 0}
    m_TimeScale: 1
    m_CycleOffset: 0
    m_DirectBlendParameter: Blend
    m_Mirror: 0
  - serializedVersion: 2
    m_Motion: {fileID: 0}
    m_Threshold: 0.5
    m_Position: {x: -0.5, y: 0}
    m_TimeScale: 1
    m_CycleOffset: 0
    m_DirectBlendParameter: Blend
    m_Mirror: 0
  - serializedVersion: 2
    m_Motion: {fileID: 0}
    m_Threshold: 0.6666667
    m_Position: {x: -1, y: 0}
    m_TimeScale: 1
    m_CycleOffset: 0
    m_DirectBlendParameter: Blend
    m_Mirror: 0
  m_BlendParameter: ForwardSpeed
  m_BlendParameterY: LateralSpeed
  m_MinThreshold: 0
  m_MaxThreshold: 0.6666667
  m_UseAutomaticThresholds: 1
  m_NormalizedBlendValues: 0
  m_BlendType: 1
--- !u!206 &206736309980489496
BlendTree:
  m_ObjectHideFlags: 3
  m_CorrespondingSourceObject: {fileID: 0}
  m_PrefabInternal: {fileID: 0}
  m_Name: NoTurn
  m_Childs:
  - serializedVersion: 2
    m_Motion: {fileID: 7400000, guid: 5603ba2736827934f814315bda037898, type: 3}
    m_Threshold: 0
    m_Position: {x: 1, y: 0}
    m_TimeScale: 1
    m_CycleOffset: 0
    m_DirectBlendParameter: Blend
    m_Mirror: 0
  - serializedVersion: 2
    m_Motion: {fileID: 7400000, guid: 8d2f32dac24d0c446b26db61358312e9, type: 3}
    m_Threshold: 0.071428575
    m_Position: {x: 0.3, y: 0}
    m_TimeScale: 1
    m_CycleOffset: 0
    m_DirectBlendParameter: Blend
    m_Mirror: 0
  - serializedVersion: 2
    m_Motion: {fileID: 7400000, guid: 77ebce5437875674da8b297c3eed5d1a, type: 3}
    m_Threshold: 0.14285715
    m_Position: {x: 0, y: 0}
    m_TimeScale: 1
    m_CycleOffset: 0
    m_DirectBlendParameter: Blend
    m_Mirror: 0
  - serializedVersion: 2
    m_Motion: {fileID: 7400000, guid: 3cc77a99522e50146ac699771886db3f, type: 3}
    m_Threshold: 0.21428572
    m_Position: {x: -0.3, y: 0}
    m_TimeScale: 1
    m_CycleOffset: 0
    m_DirectBlendParameter: Blend
    m_Mirror: 0
  - serializedVersion: 2
    m_Motion: {fileID: 7400000, guid: e1f9d9b4fe2371546aa106cf2928aa70, type: 3}
    m_Threshold: 0.2857143
    m_Position: {x: -1, y: 0}
    m_TimeScale: 1
    m_CycleOffset: 0
    m_DirectBlendParameter: Blend
    m_Mirror: 0
  - serializedVersion: 2
    m_Motion: {fileID: 7400000, guid: d5976bec09dd9784980ee0f990408540, type: 3}
    m_Threshold: 0.35714287
    m_Position: {x: 0, y: 0.4}
    m_TimeScale: 1
    m_CycleOffset: 0
    m_DirectBlendParameter: Blend
    m_Mirror: 0
  - serializedVersion: 2
    m_Motion: {fileID: 7400000, guid: d5976bec09dd9784980ee0f990408540, type: 3}
    m_Threshold: 0.42857143
    m_Position: {x: 0, y: -0.4}
    m_TimeScale: 1
    m_CycleOffset: 0.5
    m_DirectBlendParameter: Blend
    m_Mirror: 1
  - serializedVersion: 2
    m_Motion: {fileID: 7400000, guid: e824a3623c39c924383e37067bcadb3e, type: 3}
    m_Threshold: 0.5
    m_Position: {x: 0, y: 1}
    m_TimeScale: 1
    m_CycleOffset: 0
    m_DirectBlendParameter: Blend
    m_Mirror: 0
  - serializedVersion: 2
    m_Motion: {fileID: 7400000, guid: e824a3623c39c924383e37067bcadb3e, type: 3}
    m_Threshold: 0.5714286
    m_Position: {x: 0, y: -1}
    m_TimeScale: 1
    m_CycleOffset: 0.5
    m_DirectBlendParameter: Blend
    m_Mirror: 1
  - serializedVersion: 2
    m_Motion: {fileID: 7400000, guid: 2b5fa2737fe4bea409273a7c5aa59493, type: 3}
    m_Threshold: 0.64285713
    m_Position: {x: 0.5, y: 0.5}
    m_TimeScale: 1
    m_CycleOffset: 0
    m_DirectBlendParameter: Blend
    m_Mirror: 0
  - serializedVersion: 2
    m_Motion: {fileID: 7400000, guid: 2b5fa2737fe4bea409273a7c5aa59493, type: 3}
    m_Threshold: 0.71428573
    m_Position: {x: 0.5, y: -0.5}
    m_TimeScale: 1
    m_CycleOffset: 0.5
    m_DirectBlendParameter: Blend
    m_Mirror: 1
  - serializedVersion: 2
    m_Motion: {fileID: 7400000, guid: a4fa15cbffe56144293dc710307ab499, type: 3}
    m_Threshold: 0.78571427
    m_Position: {x: -0.5, y: 0.5}
    m_TimeScale: 1
    m_CycleOffset: 0
    m_DirectBlendParameter: Blend
    m_Mirror: 0
  - serializedVersion: 2
    m_Motion: {fileID: 7400000, guid: a4fa15cbffe56144293dc710307ab499, type: 3}
    m_Threshold: 0.85714287
    m_Position: {x: -0.5, y: -0.5}
    m_TimeScale: 1
    m_CycleOffset: 0.5
    m_DirectBlendParameter: Blend
    m_Mirror: 1
  - serializedVersion: 2
    m_Motion: {fileID: 7400000, guid: d878074e1c3676341b898c53c25ab0e5, type: 3}
    m_Threshold: 0.9285714
    m_Position: {x: 1, y: 1}
    m_TimeScale: 1
    m_CycleOffset: 0
    m_DirectBlendParameter: Blend
    m_Mirror: 0
  - serializedVersion: 2
    m_Motion: {fileID: 7400000, guid: d878074e1c3676341b898c53c25ab0e5, type: 3}
    m_Threshold: 1
    m_Position: {x: 1, y: -1}
    m_TimeScale: 1
    m_CycleOffset: 0.5
    m_DirectBlendParameter: Blend
    m_Mirror: 1
  m_BlendParameter: ForwardSpeed
  m_BlendParameterY: LateralSpeed
  m_MinThreshold: 0
  m_MaxThreshold: 1
  m_UseAutomaticThresholds: 1
  m_NormalizedBlendValues: 0
  m_BlendType: 2
--- !u!206 &206740215929436346
BlendTree:
  m_ObjectHideFlags: 1
  m_CorrespondingSourceObject: {fileID: 0}
  m_PrefabInternal: {fileID: 0}
  m_Name: BlendTree
  m_Childs: []
  m_BlendParameter: ForwardSpeed
  m_BlendParameterY: Blend
  m_MinThreshold: 0
  m_MaxThreshold: 1
  m_UseAutomaticThresholds: 1
  m_NormalizedBlendValues: 0
  m_BlendType: 0
--- !u!206 &206763832484374352
BlendTree:
  m_ObjectHideFlags: 1
  m_CorrespondingSourceObject: {fileID: 0}
  m_PrefabInternal: {fileID: 0}
  m_Name: OnLeftFoot
  m_Childs:
  - serializedVersion: 2
    m_Motion: {fileID: 0}
    m_Threshold: 0
    m_Position: {x: 0, y: 0}
    m_TimeScale: 1
    m_CycleOffset: 0
    m_DirectBlendParameter: ForwardSpeed
    m_Mirror: 0
  m_BlendParameter: ForwardSpeed
  m_BlendParameterY: JumpHeight
  m_MinThreshold: 0
  m_MaxThreshold: 1
  m_UseAutomaticThresholds: 1
  m_NormalizedBlendValues: 0
  m_BlendType: 1
--- !u!206 &206773020431949450
BlendTree:
  m_ObjectHideFlags: 1
  m_CorrespondingSourceObject: {fileID: 0}
  m_PrefabInternal: {fileID: 0}
  m_Name: BlendTRee
  m_Childs:
  - serializedVersion: 2
    m_Motion: {fileID: 206528226791354012}
    m_Threshold: 0
    m_Position: {x: 0, y: 0}
    m_TimeScale: 1
    m_CycleOffset: 0
    m_DirectBlendParameter: Blend
    m_Mirror: 0
  - serializedVersion: 2
    m_Motion: {fileID: 206350278971777138}
    m_Threshold: 1
    m_Position: {x: 0, y: 0}
    m_TimeScale: 1
    m_CycleOffset: 0
    m_DirectBlendParameter: Blend
    m_Mirror: 0
  m_BlendParameter: FallDistance
  m_BlendParameterY: Blend
  m_MinThreshold: 0
  m_MaxThreshold: 1
  m_UseAutomaticThresholds: 0
  m_NormalizedBlendValues: 0
  m_BlendType: 0
--- !u!206 &206787106689308152
BlendTree:
  m_ObjectHideFlags: 3
  m_CorrespondingSourceObject: {fileID: 0}
  m_PrefabInternal: {fileID: 0}
  m_Name: RapidLeft_Turn
  m_Childs:
  - serializedVersion: 2
    m_Motion: {fileID: 7400000, guid: f42864c4d2622594a8b5f0d9264a91ee, type: 3}
    m_Threshold: 0
    m_Position: {x: 1, y: 0}
    m_TimeScale: 1
    m_CycleOffset: 0
    m_DirectBlendParameter: Blend
    m_Mirror: 0
  - serializedVersion: 2
    m_Motion: {fileID: 7400000, guid: 4ca0e826467c5f6499e37fee92149c51, type: 3}
    m_Threshold: 0.074074075
    m_Position: {x: 0.3, y: 0}
    m_TimeScale: 1
    m_CycleOffset: 0
    m_DirectBlendParameter: Blend
    m_Mirror: 0
  - serializedVersion: 2
    m_Motion: {fileID: 7400000, guid: a7046a107b3b39a4ab9d86ab609a80d3, type: 3}
    m_Threshold: 0.14814815
    m_Position: {x: 0, y: 0}
    m_TimeScale: 1
    m_CycleOffset: 0
    m_DirectBlendParameter: Blend
    m_Mirror: 0
  - serializedVersion: 2
    m_Motion: {fileID: 7400000, guid: 235168f72f63c7a4185686d93b14c294, type: 3}
    m_Threshold: 0.22222222
    m_Position: {x: -0.3, y: 0}
    m_TimeScale: 1
    m_CycleOffset: 0
    m_DirectBlendParameter: Blend
    m_Mirror: 0
  - serializedVersion: 2
    m_Motion: {fileID: 7400000, guid: f300ec25b5657074185e2ebb5a5c10cc, type: 3}
    m_Threshold: 0.2962963
    m_Position: {x: -1, y: 0}
    m_TimeScale: 1
    m_CycleOffset: 0
    m_DirectBlendParameter: Blend
    m_Mirror: 0
  m_BlendParameter: ForwardSpeed
  m_BlendParameterY: LateralSpeed
  m_MinThreshold: 0
  m_MaxThreshold: 0.2962963
  m_UseAutomaticThresholds: 1
  m_NormalizedBlendValues: 0
  m_BlendType: 2
--- !u!206 &206800451202035422
BlendTree:
  m_ObjectHideFlags: 1
  m_CorrespondingSourceObject: {fileID: 0}
  m_PrefabInternal: {fileID: 0}
  m_Name: BlendTree
  m_Childs: []
  m_BlendParameter: Blend
  m_BlendParameterY: Blend
  m_MinThreshold: 0
  m_MaxThreshold: 1
  m_UseAutomaticThresholds: 1
  m_NormalizedBlendValues: 0
  m_BlendType: 0
--- !u!206 &206933672455177698
BlendTree:
  m_ObjectHideFlags: 1
  m_CorrespondingSourceObject: {fileID: 0}
  m_PrefabInternal: {fileID: 0}
  m_Name: BlendTree
  m_Childs: []
  m_BlendParameter: Blend
  m_BlendParameterY: Blend
  m_MinThreshold: 0
  m_MaxThreshold: 1
  m_UseAutomaticThresholds: 1
  m_NormalizedBlendValues: 0
  m_BlendType: 0
--- !u!206 &206961619633480546
BlendTree:
  m_ObjectHideFlags: 1
  m_CorrespondingSourceObject: {fileID: 0}
  m_PrefabInternal: {fileID: 0}
  m_Name: RapidLeft_Turn
  m_Childs:
  - serializedVersion: 2
    m_Motion: {fileID: 7400000, guid: f42864c4d2622594a8b5f0d9264a91ee, type: 3}
    m_Threshold: 0
    m_Position: {x: 1, y: 0}
    m_TimeScale: 1
    m_CycleOffset: 0
    m_DirectBlendParameter: Blend
    m_Mirror: 0
  - serializedVersion: 2
    m_Motion: {fileID: 7400000, guid: 4ca0e826467c5f6499e37fee92149c51, type: 3}
    m_Threshold: 0.074074075
    m_Position: {x: 0.5, y: 0}
    m_TimeScale: 1
    m_CycleOffset: 0
    m_DirectBlendParameter: Blend
    m_Mirror: 0
  - serializedVersion: 2
    m_Motion: {fileID: 7400000, guid: a7046a107b3b39a4ab9d86ab609a80d3, type: 3}
    m_Threshold: 0.14814815
    m_Position: {x: 0, y: 0}
    m_TimeScale: 1
    m_CycleOffset: 0
    m_DirectBlendParameter: Blend
    m_Mirror: 0
  - serializedVersion: 2
    m_Motion: {fileID: 7400000, guid: 235168f72f63c7a4185686d93b14c294, type: 3}
    m_Threshold: 0.22222222
    m_Position: {x: -0.5, y: 0}
    m_TimeScale: 1
    m_CycleOffset: 0
    m_DirectBlendParameter: Blend
    m_Mirror: 0
  - serializedVersion: 2
    m_Motion: {fileID: 7400000, guid: f300ec25b5657074185e2ebb5a5c10cc, type: 3}
    m_Threshold: 0.2962963
    m_Position: {x: -1, y: 0}
    m_TimeScale: 1
    m_CycleOffset: 0
    m_DirectBlendParameter: Blend
    m_Mirror: 0
  m_BlendParameter: ForwardSpeed
  m_BlendParameterY: LateralSpeed
  m_MinThreshold: 0
  m_MaxThreshold: 0.2962963
  m_UseAutomaticThresholds: 1
  m_NormalizedBlendValues: 0
  m_BlendType: 2
--- !u!206 &206966328965655266
BlendTree:
  m_ObjectHideFlags: 1
  m_CorrespondingSourceObject: {fileID: 0}
  m_PrefabInternal: {fileID: 0}
  m_Name: SoftLanding
  m_Childs: []
  m_BlendParameter: FallDistance
  m_BlendParameterY: Blend
  m_MinThreshold: 0
  m_MaxThreshold: 1
  m_UseAutomaticThresholds: 1
  m_NormalizedBlendValues: 0
  m_BlendType: 0
--- !u!206 &206972818909314632
BlendTree:
  m_ObjectHideFlags: 1
  m_CorrespondingSourceObject: {fileID: 0}
  m_PrefabInternal: {fileID: 0}
  m_Name: Blend Tree
  m_Childs: []
  m_BlendParameter: FallDistance
  m_BlendParameterY: Blend
  m_MinThreshold: 0
  m_MaxThreshold: 1
  m_UseAutomaticThresholds: 1
  m_NormalizedBlendValues: 0
  m_BlendType: 0
--- !u!206 &206973094685666748
BlendTree:
  m_ObjectHideFlags: 3
  m_CorrespondingSourceObject: {fileID: 0}
  m_PrefabInternal: {fileID: 0}
  m_Name: RapidRight_Turn
  m_Childs:
  - serializedVersion: 2
    m_Motion: {fileID: 7400000, guid: f42864c4d2622594a8b5f0d9264a91ee, type: 3}
    m_Threshold: 0
    m_Position: {x: 1, y: 0}
    m_TimeScale: 1
    m_CycleOffset: 0.5
    m_DirectBlendParameter: Blend
    m_Mirror: 1
  - serializedVersion: 2
    m_Motion: {fileID: 7400000, guid: 4ca0e826467c5f6499e37fee92149c51, type: 3}
    m_Threshold: 0.25
    m_Position: {x: 0.3, y: 0}
    m_TimeScale: 1
    m_CycleOffset: 0.5
    m_DirectBlendParameter: Blend
    m_Mirror: 1
  - serializedVersion: 2
    m_Motion: {fileID: 7400000, guid: a7046a107b3b39a4ab9d86ab609a80d3, type: 3}
    m_Threshold: 0.5
    m_Position: {x: 0, y: 0}
    m_TimeScale: 1
    m_CycleOffset: 0.5
    m_DirectBlendParameter: Blend
    m_Mirror: 1
  - serializedVersion: 2
    m_Motion: {fileID: 7400000, guid: 235168f72f63c7a4185686d93b14c294, type: 3}
    m_Threshold: 0.75
    m_Position: {x: -0.3, y: 0}
    m_TimeScale: 1
    m_CycleOffset: 0.5
    m_DirectBlendParameter: Blend
    m_Mirror: 1
  - serializedVersion: 2
    m_Motion: {fileID: 7400000, guid: f300ec25b5657074185e2ebb5a5c10cc, type: 3}
    m_Threshold: 1
    m_Position: {x: -1, y: 0}
    m_TimeScale: 1
    m_CycleOffset: 0.5
    m_DirectBlendParameter: Blend
    m_Mirror: 1
  m_BlendParameter: ForwardSpeed
  m_BlendParameterY: LateralSpeed
  m_MinThreshold: 0
  m_MaxThreshold: 1
  m_UseAutomaticThresholds: 1
  m_NormalizedBlendValues: 0
  m_BlendType: 2
--- !u!1101 &1101136235408299432
AnimatorStateTransition:
  m_ObjectHideFlags: 1
  m_CorrespondingSourceObject: {fileID: 0}
  m_PrefabInternal: {fileID: 0}
  m_Name: 
  m_Conditions:
  - m_ConditionMode: 2
    m_ConditionEvent: Grounded
    m_EventTreshold: 0
  - m_ConditionMode: 3
    m_ConditionEvent: FallDistance
    m_EventTreshold: 0
  m_DstStateMachine: {fileID: 0}
  m_DstState: {fileID: 1102141997260316122}
  m_Solo: 0
  m_Mute: 0
  m_IsExit: 0
  serializedVersion: 3
  m_TransitionDuration: 0.019408405
  m_TransitionOffset: 0.17099099
  m_ExitTime: 0.7579268
  m_HasExitTime: 1
  m_HasFixedDuration: 1
  m_InterruptionSource: 0
  m_OrderedInterruption: 1
  m_CanTransitionToSelf: 1
--- !u!1101 &1101203440717984042
AnimatorStateTransition:
  m_ObjectHideFlags: 1
  m_CorrespondingSourceObject: {fileID: 0}
  m_PrefabInternal: {fileID: 0}
  m_Name: 
  m_Conditions:
  - m_ConditionMode: 2
    m_ConditionEvent: Grounded
    m_EventTreshold: 0
  - m_ConditionMode: 3
    m_ConditionEvent: FallDistance
    m_EventTreshold: 0
  m_DstStateMachine: {fileID: 0}
  m_DstState: {fileID: 1102141997260316122}
  m_Solo: 0
  m_Mute: 0
  m_IsExit: 0
  serializedVersion: 3
  m_TransitionDuration: 0.25
  m_TransitionOffset: 0
  m_ExitTime: 0.7413793
  m_HasExitTime: 1
  m_HasFixedDuration: 1
  m_InterruptionSource: 0
  m_OrderedInterruption: 1
  m_CanTransitionToSelf: 1
--- !u!1101 &1101412605817948454
AnimatorStateTransition:
  m_ObjectHideFlags: 1
  m_CorrespondingSourceObject: {fileID: 0}
  m_PrefabInternal: {fileID: 0}
  m_Name: 
  m_Conditions:
  - m_ConditionMode: 1
    m_ConditionEvent: Grounded
    m_EventTreshold: 0
  m_DstStateMachine: {fileID: 0}
  m_DstState: {fileID: 1102057224847104606}
  m_Solo: 0
  m_Mute: 0
  m_IsExit: 0
  serializedVersion: 3
<<<<<<< HEAD
  m_TransitionDuration: 0.028725266
  m_TransitionOffset: 2.3723338
  m_ExitTime: 0.9709596
  m_HasExitTime: 1
=======
  m_TransitionDuration: 0.25
  m_TransitionOffset: 0
  m_ExitTime: 0.7413793
  m_HasExitTime: 0
>>>>>>> 9b309a16
  m_HasFixedDuration: 1
  m_InterruptionSource: 0
  m_OrderedInterruption: 1
  m_CanTransitionToSelf: 1
--- !u!1101 &1101430689533525670
AnimatorStateTransition:
  m_ObjectHideFlags: 1
  m_CorrespondingSourceObject: {fileID: 0}
  m_PrefabInternal: {fileID: 0}
  m_Name: 
  m_Conditions: []
  m_DstStateMachine: {fileID: 0}
  m_DstState: {fileID: 0}
  m_Solo: 0
  m_Mute: 0
  m_IsExit: 1
  serializedVersion: 3
  m_TransitionDuration: 0.25
  m_TransitionOffset: 0
  m_ExitTime: 0.75
  m_HasExitTime: 1
  m_HasFixedDuration: 1
  m_InterruptionSource: 0
  m_OrderedInterruption: 1
  m_CanTransitionToSelf: 1
--- !u!1101 &1101471997016191698
AnimatorStateTransition:
  m_ObjectHideFlags: 1
  m_CorrespondingSourceObject: {fileID: 0}
  m_PrefabInternal: {fileID: 0}
  m_Name: 
  m_Conditions:
  - m_ConditionMode: 1
    m_ConditionEvent: OnRightFoot
    m_EventTreshold: 0
  m_DstStateMachine: {fileID: 0}
  m_DstState: {fileID: 1102812165240094530}
  m_Solo: 0
  m_Mute: 0
  m_IsExit: 0
  serializedVersion: 3
  m_TransitionDuration: 0.25
  m_TransitionOffset: 0
  m_ExitTime: 0.75
  m_HasExitTime: 0
  m_HasFixedDuration: 1
  m_InterruptionSource: 0
  m_OrderedInterruption: 1
  m_CanTransitionToSelf: 1
--- !u!1101 &1101489387519300604
AnimatorStateTransition:
  m_ObjectHideFlags: 1
  m_CorrespondingSourceObject: {fileID: 0}
  m_PrefabInternal: {fileID: 0}
  m_Name: 
  m_Conditions:
  - m_ConditionMode: 2
    m_ConditionEvent: Grounded
    m_EventTreshold: 0
  m_DstStateMachine: {fileID: 0}
  m_DstState: {fileID: 0}
  m_Solo: 0
  m_Mute: 0
  m_IsExit: 1
  serializedVersion: 3
  m_TransitionDuration: 0.016501904
  m_TransitionOffset: 0
  m_ExitTime: 0.7722706
  m_HasExitTime: 0
  m_HasFixedDuration: 1
  m_InterruptionSource: 0
  m_OrderedInterruption: 1
  m_CanTransitionToSelf: 1
--- !u!1101 &1101852051472024276
AnimatorStateTransition:
  m_ObjectHideFlags: 1
  m_CorrespondingSourceObject: {fileID: 0}
  m_PrefabInternal: {fileID: 0}
  m_Name: 
  m_Conditions: []
  m_DstStateMachine: {fileID: 0}
  m_DstState: {fileID: 1102057224847104606}
  m_Solo: 0
  m_Mute: 0
  m_IsExit: 0
  serializedVersion: 3
  m_TransitionDuration: 0.25
  m_TransitionOffset: 0
  m_ExitTime: 0.75
  m_HasExitTime: 1
  m_HasFixedDuration: 1
  m_InterruptionSource: 0
  m_OrderedInterruption: 1
  m_CanTransitionToSelf: 1
--- !u!1101 &1101887262071794374
AnimatorStateTransition:
  m_ObjectHideFlags: 3
  m_CorrespondingSourceObject: {fileID: 0}
  m_PrefabInternal: {fileID: 0}
  m_Name: 
  m_Conditions:
  - m_ConditionMode: 2
    m_ConditionEvent: HasInput
    m_EventTreshold: 0
  m_DstStateMachine: {fileID: 0}
  m_DstState: {fileID: 0}
  m_Solo: 0
  m_Mute: 0
  m_IsExit: 0
  serializedVersion: 3
  m_TransitionDuration: 0.25
  m_TransitionOffset: 0
  m_ExitTime: 0.7483222
  m_HasExitTime: 1
  m_HasFixedDuration: 1
  m_InterruptionSource: 0
  m_OrderedInterruption: 1
  m_CanTransitionToSelf: 1
--- !u!1101 &1101891416291262432
AnimatorStateTransition:
  m_ObjectHideFlags: 3
  m_CorrespondingSourceObject: {fileID: 0}
  m_PrefabInternal: {fileID: 0}
  m_Name: 
  m_Conditions: []
  m_DstStateMachine: {fileID: 0}
  m_DstState: {fileID: 0}
  m_Solo: 0
  m_Mute: 0
  m_IsExit: 1
  serializedVersion: 3
  m_TransitionDuration: 0.25
  m_TransitionOffset: 0
  m_ExitTime: 0.75
  m_HasExitTime: 1
  m_HasFixedDuration: 1
  m_InterruptionSource: 0
  m_OrderedInterruption: 1
  m_CanTransitionToSelf: 1
--- !u!1101 &1101895939675744042
AnimatorStateTransition:
  m_ObjectHideFlags: 1
  m_CorrespondingSourceObject: {fileID: 0}
  m_PrefabInternal: {fileID: 0}
  m_Name: 
  m_Conditions:
  - m_ConditionMode: 1
    m_ConditionEvent: Grounded
    m_EventTreshold: 0
  m_DstStateMachine: {fileID: 0}
  m_DstState: {fileID: 1102057224847104606}
  m_Solo: 0
  m_Mute: 0
  m_IsExit: 0
  serializedVersion: 3
  m_TransitionDuration: 0.015205681
  m_TransitionOffset: 2.2513742
  m_ExitTime: 0.95925415
  m_HasExitTime: 1
  m_HasFixedDuration: 1
  m_InterruptionSource: 0
  m_OrderedInterruption: 1
  m_CanTransitionToSelf: 1
--- !u!1101 &1101903137379133614
AnimatorStateTransition:
  m_ObjectHideFlags: 3
  m_CorrespondingSourceObject: {fileID: 0}
  m_PrefabInternal: {fileID: 0}
  m_Name: 
  m_Conditions:
  - m_ConditionMode: 2
    m_ConditionEvent: Grounded
    m_EventTreshold: 0
  m_DstStateMachine: {fileID: 0}
  m_DstState: {fileID: 0}
  m_Solo: 0
  m_Mute: 0
  m_IsExit: 1
  serializedVersion: 3
  m_TransitionDuration: 0.25
  m_TransitionOffset: 0
  m_ExitTime: 0.7483222
  m_HasExitTime: 1
  m_HasFixedDuration: 1
  m_InterruptionSource: 0
  m_OrderedInterruption: 1
  m_CanTransitionToSelf: 1
--- !u!1101 &1101947776194865620
AnimatorStateTransition:
  m_ObjectHideFlags: 1
  m_CorrespondingSourceObject: {fileID: 0}
  m_PrefabInternal: {fileID: 0}
  m_Name: 
  m_Conditions: []
  m_DstStateMachine: {fileID: 0}
  m_DstState: {fileID: 0}
  m_Solo: 0
  m_Mute: 0
  m_IsExit: 1
  serializedVersion: 3
  m_TransitionDuration: 0.25
  m_TransitionOffset: 0
  m_ExitTime: 0.75
  m_HasExitTime: 1
  m_HasFixedDuration: 1
  m_InterruptionSource: 0
  m_OrderedInterruption: 1
  m_CanTransitionToSelf: 1
--- !u!1101 &1101981104149904374
AnimatorStateTransition:
  m_ObjectHideFlags: 1
  m_CorrespondingSourceObject: {fileID: 0}
  m_PrefabInternal: {fileID: 0}
  m_Name: 
  m_Conditions:
  - m_ConditionMode: 2
    m_ConditionEvent: OnRightFoot
    m_EventTreshold: 0
  m_DstStateMachine: {fileID: 0}
  m_DstState: {fileID: 1102083695973051624}
  m_Solo: 0
  m_Mute: 0
  m_IsExit: 0
  serializedVersion: 3
  m_TransitionDuration: 0.25
  m_TransitionOffset: 0
  m_ExitTime: 0.75
  m_HasExitTime: 0
  m_HasFixedDuration: 1
  m_InterruptionSource: 0
  m_OrderedInterruption: 1
  m_CanTransitionToSelf: 1
--- !u!1102 &1102038182214997946
AnimatorState:
  serializedVersion: 5
  m_ObjectHideFlags: 1
  m_CorrespondingSourceObject: {fileID: 0}
  m_PrefabInternal: {fileID: 0}
  m_Name: Footedness Selector
  m_Speed: 10
  m_CycleOffset: 0
  m_Transitions:
  - {fileID: 1101981104149904374}
  - {fileID: 1101471997016191698}
  m_StateMachineBehaviours: []
  m_Position: {x: 50, y: 50, z: 0}
  m_IKOnFeet: 0
  m_WriteDefaultValues: 0
  m_Mirror: 0
  m_SpeedParameterActive: 0
  m_MirrorParameterActive: 0
  m_CycleOffsetParameterActive: 0
  m_TimeParameterActive: 0
  m_Motion: {fileID: 0}
  m_Tag: 
  m_SpeedParameter: 
  m_MirrorParameter: 
  m_CycleOffsetParameter: 
  m_TimeParameter: 
--- !u!1102 &1102057224847104606
AnimatorState:
  serializedVersion: 5
  m_ObjectHideFlags: 1
  m_CorrespondingSourceObject: {fileID: 0}
  m_PrefabInternal: {fileID: 0}
  m_Name: Landing
  m_Speed: 10
  m_CycleOffset: 0
  m_Transitions:
  - {fileID: 1101430689533525670}
  m_StateMachineBehaviours: []
  m_Position: {x: 50, y: 50, z: 0}
  m_IKOnFeet: 0
  m_WriteDefaultValues: 0
  m_Mirror: 0
  m_SpeedParameterActive: 0
  m_MirrorParameterActive: 0
  m_CycleOffsetParameterActive: 0
  m_TimeParameterActive: 0
  m_Motion: {fileID: 0}
  m_Tag: 
  m_SpeedParameter: 
  m_MirrorParameter: 
  m_CycleOffsetParameter: 
  m_TimeParameter: 
--- !u!1102 &1102083695973051624
AnimatorState:
  serializedVersion: 5
  m_ObjectHideFlags: 1
  m_CorrespondingSourceObject: {fileID: 0}
  m_PrefabInternal: {fileID: 0}
  m_Name: OnLeft
  m_Speed: 1
  m_CycleOffset: 0
  m_Transitions:
  - {fileID: 1101895939675744042}
  - {fileID: 1101136235408299432}
  m_StateMachineBehaviours: []
  m_Position: {x: 50, y: 50, z: 0}
  m_IKOnFeet: 0
  m_WriteDefaultValues: 1
  m_Mirror: 0
  m_SpeedParameterActive: 0
  m_MirrorParameterActive: 0
  m_CycleOffsetParameterActive: 0
  m_TimeParameterActive: 0
  m_Motion: {fileID: 206131717341520616}
  m_Tag: 
  m_SpeedParameter: 
  m_MirrorParameter: 
  m_CycleOffsetParameter: 
  m_TimeParameter: 
--- !u!1102 &1102111145717707914
AnimatorState:
  serializedVersion: 5
  m_ObjectHideFlags: 3
  m_CorrespondingSourceObject: {fileID: 0}
  m_PrefabInternal: {fileID: 0}
  m_Name: Locomotion Blend
  m_Speed: 1
  m_CycleOffset: 0
  m_Transitions:
  - {fileID: 1101489387519300604}
  m_StateMachineBehaviours: []
  m_Position: {x: 50, y: 50, z: 0}
  m_IKOnFeet: 0
  m_WriteDefaultValues: 1
  m_Mirror: 0
  m_SpeedParameterActive: 0
  m_MirrorParameterActive: 0
  m_CycleOffsetParameterActive: 0
  m_TimeParameterActive: 0
  m_Motion: {fileID: 206618428077115980}
  m_Tag: 
  m_SpeedParameter: Blend
  m_MirrorParameter: Grounded
  m_CycleOffsetParameter: 
  m_TimeParameter: LateralSpeed
--- !u!1102 &1102141997260316122
AnimatorState:
  serializedVersion: 5
  m_ObjectHideFlags: 1
  m_CorrespondingSourceObject: {fileID: 0}
  m_PrefabInternal: {fileID: 0}
  m_Name: Falling
  m_Speed: 10
  m_CycleOffset: 0
  m_Transitions:
  - {fileID: 1101852051472024276}
  m_StateMachineBehaviours: []
  m_Position: {x: 50, y: 50, z: 0}
  m_IKOnFeet: 0
  m_WriteDefaultValues: 0
  m_Mirror: 0
  m_SpeedParameterActive: 0
  m_MirrorParameterActive: 0
  m_CycleOffsetParameterActive: 0
  m_TimeParameterActive: 0
  m_Motion: {fileID: 0}
  m_Tag: 
  m_SpeedParameter: 
  m_MirrorParameter: 
  m_CycleOffsetParameter: 
  m_TimeParameter: 
--- !u!1102 &1102199113984708420
AnimatorState:
  serializedVersion: 5
  m_ObjectHideFlags: 3
  m_CorrespondingSourceObject: {fileID: 0}
  m_PrefabInternal: {fileID: 0}
  m_Name: Locomotion
  m_Speed: 1
  m_CycleOffset: 0
  m_Transitions:
  - {fileID: 1101947776194865620}
  m_StateMachineBehaviours: []
  m_Position: {x: 50, y: 50, z: 0}
  m_IKOnFeet: 0
  m_WriteDefaultValues: 1
  m_Mirror: 0
  m_SpeedParameterActive: 0
  m_MirrorParameterActive: 0
  m_CycleOffsetParameterActive: 0
  m_TimeParameterActive: 0
  m_Motion: {fileID: 206650395295918818}
  m_Tag: 
  m_SpeedParameter: 
  m_MirrorParameter: 
  m_CycleOffsetParameter: 
  m_TimeParameter: 
--- !u!1102 &1102812165240094530
AnimatorState:
  serializedVersion: 5
  m_ObjectHideFlags: 3
  m_CorrespondingSourceObject: {fileID: 0}
  m_PrefabInternal: {fileID: 0}
  m_Name: OnRight
  m_Speed: 1
  m_CycleOffset: 0
  m_Transitions:
  - {fileID: 1101412605817948454}
  - {fileID: 1101203440717984042}
  m_StateMachineBehaviours: []
  m_Position: {x: 50, y: 50, z: 0}
  m_IKOnFeet: 0
  m_WriteDefaultValues: 1
  m_Mirror: 1
  m_SpeedParameterActive: 0
  m_MirrorParameterActive: 0
  m_CycleOffsetParameterActive: 0
  m_TimeParameterActive: 0
  m_Motion: {fileID: 206384725974417584}
  m_Tag: 
  m_SpeedParameter: 
  m_MirrorParameter: 
  m_CycleOffsetParameter: 
  m_TimeParameter: 
--- !u!1107 &1107222301263897848
AnimatorStateMachine:
  serializedVersion: 5
  m_ObjectHideFlags: 1
  m_CorrespondingSourceObject: {fileID: 0}
  m_PrefabInternal: {fileID: 0}
  m_Name: Standing
  m_ChildStates: []
  m_ChildStateMachines:
  - serializedVersion: 1
    m_StateMachine: {fileID: 1107877841531004928}
    m_Position: {x: 408, y: 108, z: 0}
  - serializedVersion: 1
    m_StateMachine: {fileID: 1107563799764602758}
    m_Position: {x: 684, y: -132, z: 0}
  - serializedVersion: 1
    m_StateMachine: {fileID: 1107920703856779502}
    m_Position: {x: 684, y: 324, z: 0}
  m_AnyStateTransitions: []
  m_EntryTransitions:
  - {fileID: 1109838764005392862}
  m_StateMachineTransitions:
  - first: {fileID: 1107877841531004928}
    second:
    - {fileID: 1109240623723878112}
    - {fileID: 1109072331430154632}
  - first: {fileID: 1107563799764602758}
    second:
    - {fileID: 1109656484536368816}
    - {fileID: 1109727769762428416}
  - first: {fileID: 1107920703856779502}
    second:
    - {fileID: 1109091859386678670}
    - {fileID: 1109582066856568060}
  m_StateMachineBehaviours: []
  m_AnyStatePosition: {x: 50, y: 20, z: 0}
  m_EntryPosition: {x: 50, y: 120, z: 0}
  m_ExitPosition: {x: 972, y: 120, z: 0}
  m_ParentStateMachinePosition: {x: 800, y: 20, z: 0}
  m_DefaultState: {fileID: 1102111145717707914}
--- !u!1107 &1107485051808353962
AnimatorStateMachine:
  serializedVersion: 5
  m_ObjectHideFlags: 1
  m_CorrespondingSourceObject: {fileID: 0}
  m_PrefabInternal: {fileID: 0}
  m_Name: Jump
  m_ChildStates:
  - serializedVersion: 1
    m_State: {fileID: 1102038182214997946}
    m_Position: {x: 372, y: -72, z: 0}
  - serializedVersion: 1
    m_State: {fileID: 1102083695973051624}
    m_Position: {x: 180, y: 264, z: 0}
  - serializedVersion: 1
    m_State: {fileID: 1102812165240094530}
    m_Position: {x: 576, y: 264, z: 0}
  m_ChildStateMachines: []
  m_AnyStateTransitions: []
  m_EntryTransitions: []
  m_StateMachineTransitions: {}
  m_StateMachineBehaviours: []
  m_AnyStatePosition: {x: 36, y: -48, z: 0}
  m_EntryPosition: {x: 50, y: 120, z: 0}
  m_ExitPosition: {x: 800, y: 120, z: 0}
  m_ParentStateMachinePosition: {x: 396, y: 408, z: 0}
  m_DefaultState: {fileID: 1102038182214997946}
--- !u!1107 &1107563799764602758
AnimatorStateMachine:
  serializedVersion: 5
  m_ObjectHideFlags: 1
  m_CorrespondingSourceObject: {fileID: 0}
  m_PrefabInternal: {fileID: 0}
  m_Name: Airborne_StateMachine
  m_ChildStates:
  - serializedVersion: 1
    m_State: {fileID: 1102057224847104606}
    m_Position: {x: 612, y: 108, z: 0}
  - serializedVersion: 1
    m_State: {fileID: 1102141997260316122}
    m_Position: {x: 396, y: 300, z: 0}
  m_ChildStateMachines:
  - serializedVersion: 1
    m_StateMachine: {fileID: 1107485051808353962}
    m_Position: {x: 384, y: -132, z: 0}
  m_AnyStateTransitions: []
  m_EntryTransitions:
  - {fileID: 1109956520385081534}
  m_StateMachineTransitions: {}
  m_StateMachineBehaviours: []
  m_AnyStatePosition: {x: 72, y: -132, z: 0}
  m_EntryPosition: {x: 50, y: 120, z: 0}
  m_ExitPosition: {x: 924, y: 120, z: 0}
  m_ParentStateMachinePosition: {x: 36, y: -36, z: 0}
  m_DefaultState: {fileID: 1102038182214997946}
--- !u!1107 &1107877841531004928
AnimatorStateMachine:
  serializedVersion: 5
  m_ObjectHideFlags: 1
  m_CorrespondingSourceObject: {fileID: 0}
  m_PrefabInternal: {fileID: 0}
  m_Name: Standing_StateMachine
  m_ChildStates:
  - serializedVersion: 1
    m_State: {fileID: 1102111145717707914}
    m_Position: {x: 480, y: 0, z: 0}
  m_ChildStateMachines: []
  m_AnyStateTransitions: []
  m_EntryTransitions: []
  m_StateMachineTransitions: {}
  m_StateMachineBehaviours: []
  m_AnyStatePosition: {x: 120, y: -72, z: 0}
  m_EntryPosition: {x: 120, y: 120, z: 0}
  m_ExitPosition: {x: 840, y: 120, z: 0}
  m_ParentStateMachinePosition: {x: 96, y: -36, z: 0}
  m_DefaultState: {fileID: 1102111145717707914}
--- !u!1107 &1107920703856779502
AnimatorStateMachine:
  serializedVersion: 5
  m_ObjectHideFlags: 1
  m_CorrespondingSourceObject: {fileID: 0}
  m_PrefabInternal: {fileID: 0}
  m_Name: Crouching_StateMachine
  m_ChildStates:
  - serializedVersion: 1
    m_State: {fileID: 1102199113984708420}
    m_Position: {x: 396, y: 48, z: 0}
  m_ChildStateMachines: []
  m_AnyStateTransitions: []
  m_EntryTransitions: []
  m_StateMachineTransitions: {}
  m_StateMachineBehaviours: []
  m_AnyStatePosition: {x: 48, y: -120, z: 0}
  m_EntryPosition: {x: 50, y: 120, z: 0}
  m_ExitPosition: {x: 800, y: 120, z: 0}
  m_ParentStateMachinePosition: {x: 12, y: -24, z: 0}
  m_DefaultState: {fileID: 1102199113984708420}
--- !u!1109 &1109070455754932078
AnimatorTransition:
  m_ObjectHideFlags: 1
  m_CorrespondingSourceObject: {fileID: 0}
  m_PrefabInternal: {fileID: 0}
  m_Name: 
  m_Conditions:
  - m_ConditionMode: 3
    m_ConditionEvent: ForwardSpeed
    m_EventTreshold: 0.3
  m_DstStateMachine: {fileID: 0}
  m_DstState: {fileID: 1102111145717707914}
  m_Solo: 0
  m_Mute: 0
  m_IsExit: 0
  serializedVersion: 1
--- !u!1109 &1109072331430154632
AnimatorTransition:
  m_ObjectHideFlags: 1
  m_CorrespondingSourceObject: {fileID: 0}
  m_PrefabInternal: {fileID: 0}
  m_Name: 
  m_Conditions:
  - m_ConditionMode: 1
    m_ConditionEvent: isCrouching
    m_EventTreshold: 0
  m_DstStateMachine: {fileID: 1107920703856779502}
  m_DstState: {fileID: 0}
  m_Solo: 0
  m_Mute: 0
  m_IsExit: 0
  serializedVersion: 1
--- !u!1109 &1109091859386678670
AnimatorTransition:
  m_ObjectHideFlags: 1
  m_CorrespondingSourceObject: {fileID: 0}
  m_PrefabInternal: {fileID: 0}
  m_Name: 
  m_Conditions:
  - m_ConditionMode: 2
    m_ConditionEvent: isCrouching
    m_EventTreshold: 0
  m_DstStateMachine: {fileID: 1107877841531004928}
  m_DstState: {fileID: 0}
  m_Solo: 0
  m_Mute: 0
  m_IsExit: 0
  serializedVersion: 1
--- !u!1109 &1109240623723878112
AnimatorTransition:
  m_ObjectHideFlags: 1
  m_CorrespondingSourceObject: {fileID: 0}
  m_PrefabInternal: {fileID: 0}
  m_Name: 
  m_Conditions:
  - m_ConditionMode: 2
    m_ConditionEvent: Grounded
    m_EventTreshold: 0
  m_DstStateMachine: {fileID: 1107563799764602758}
  m_DstState: {fileID: 0}
  m_Solo: 0
  m_Mute: 0
  m_IsExit: 0
  serializedVersion: 1
--- !u!1109 &1109582066856568060
AnimatorTransition:
  m_ObjectHideFlags: 1
  m_CorrespondingSourceObject: {fileID: 0}
  m_PrefabInternal: {fileID: 0}
  m_Name: 
  m_Conditions:
  - m_ConditionMode: 2
    m_ConditionEvent: Grounded
    m_EventTreshold: 0
  m_DstStateMachine: {fileID: 1107563799764602758}
  m_DstState: {fileID: 0}
  m_Solo: 0
  m_Mute: 0
  m_IsExit: 0
  serializedVersion: 1
--- !u!1109 &1109656484536368816
AnimatorTransition:
  m_ObjectHideFlags: 1
  m_CorrespondingSourceObject: {fileID: 0}
  m_PrefabInternal: {fileID: 0}
  m_Name: 
  m_Conditions:
  - m_ConditionMode: 1
    m_ConditionEvent: Grounded
    m_EventTreshold: 0
  - m_ConditionMode: 2
    m_ConditionEvent: isCrouching
    m_EventTreshold: 0
  m_DstStateMachine: {fileID: 1107877841531004928}
  m_DstState: {fileID: 0}
  m_Solo: 0
  m_Mute: 0
  m_IsExit: 0
  serializedVersion: 1
--- !u!1109 &1109727769762428416
AnimatorTransition:
  m_ObjectHideFlags: 1
  m_CorrespondingSourceObject: {fileID: 0}
  m_PrefabInternal: {fileID: 0}
  m_Name: 
  m_Conditions:
  - m_ConditionMode: 1
    m_ConditionEvent: Grounded
    m_EventTreshold: 0
  - m_ConditionMode: 1
    m_ConditionEvent: isCrouching
    m_EventTreshold: 0
  m_DstStateMachine: {fileID: 1107920703856779502}
  m_DstState: {fileID: 0}
  m_Solo: 0
  m_Mute: 0
  m_IsExit: 0
  serializedVersion: 1
--- !u!1109 &1109838764005392862
AnimatorTransition:
  m_ObjectHideFlags: 1
  m_CorrespondingSourceObject: {fileID: 0}
  m_PrefabInternal: {fileID: 0}
  m_Name: 
  m_Conditions: []
  m_DstStateMachine: {fileID: 1107877841531004928}
  m_DstState: {fileID: 0}
  m_Solo: 0
  m_Mute: 0
  m_IsExit: 0
  serializedVersion: 1
--- !u!1109 &1109878375931948768
AnimatorTransition:
  m_ObjectHideFlags: 1
  m_CorrespondingSourceObject: {fileID: 0}
  m_PrefabInternal: {fileID: 0}
  m_Name: 
  m_Conditions: []
  m_DstStateMachine: {fileID: 0}
  m_DstState: {fileID: 0}
  m_Solo: 0
  m_Mute: 0
  m_IsExit: 0
  serializedVersion: 1
--- !u!1109 &1109934740460103556
AnimatorTransition:
  m_ObjectHideFlags: 1
  m_CorrespondingSourceObject: {fileID: 0}
  m_PrefabInternal: {fileID: 0}
  m_Name: 
  m_Conditions: []
  m_DstStateMachine: {fileID: 1107485051808353962}
  m_DstState: {fileID: 0}
  m_Solo: 0
  m_Mute: 0
  m_IsExit: 0
  serializedVersion: 1
--- !u!1109 &1109956520385081534
AnimatorTransition:
  m_ObjectHideFlags: 1
  m_CorrespondingSourceObject: {fileID: 0}
  m_PrefabInternal: {fileID: 0}
  m_Name: 
  m_Conditions:
  - m_ConditionMode: 3
    m_ConditionEvent: FallDistance
    m_EventTreshold: 0.5
  m_DstStateMachine: {fileID: 0}
  m_DstState: {fileID: 1102141997260316122}
  m_Solo: 0
  m_Mute: 0
  m_IsExit: 0
  serializedVersion: 1<|MERGE_RESOLUTION|>--- conflicted
+++ resolved
@@ -870,7 +870,7 @@
     m_Mirror: 0
   - serializedVersion: 2
     m_Motion: {fileID: 206238024781743390}
-    m_Threshold: -0.5
+    m_Threshold: -0.2
     m_Position: {x: 0, y: 0}
     m_TimeScale: 1
     m_CycleOffset: 0
@@ -886,7 +886,7 @@
     m_Mirror: 0
   - serializedVersion: 2
     m_Motion: {fileID: 206360049103838750}
-    m_Threshold: 0.5
+    m_Threshold: 0.2
     m_Position: {x: 0, y: 0}
     m_TimeScale: 1
     m_CycleOffset: 0
@@ -1503,17 +1503,10 @@
   m_Mute: 0
   m_IsExit: 0
   serializedVersion: 3
-<<<<<<< HEAD
-  m_TransitionDuration: 0.028725266
-  m_TransitionOffset: 2.3723338
-  m_ExitTime: 0.9709596
-  m_HasExitTime: 1
-=======
   m_TransitionDuration: 0.25
   m_TransitionOffset: 0
   m_ExitTime: 0.7413793
   m_HasExitTime: 0
->>>>>>> 9b309a16
   m_HasFixedDuration: 1
   m_InterruptionSource: 0
   m_OrderedInterruption: 1
@@ -1669,9 +1662,9 @@
   m_Mute: 0
   m_IsExit: 0
   serializedVersion: 3
-  m_TransitionDuration: 0.015205681
-  m_TransitionOffset: 2.2513742
-  m_ExitTime: 0.95925415
+  m_TransitionDuration: 0.25
+  m_TransitionOffset: 0
+  m_ExitTime: 0.7413793
   m_HasExitTime: 1
   m_HasFixedDuration: 1
   m_InterruptionSource: 0
@@ -1987,7 +1980,7 @@
     m_Position: {x: 180, y: 264, z: 0}
   - serializedVersion: 1
     m_State: {fileID: 1102812165240094530}
-    m_Position: {x: 576, y: 264, z: 0}
+    m_Position: {x: 576, y: 252, z: 0}
   m_ChildStateMachines: []
   m_AnyStateTransitions: []
   m_EntryTransitions: []
@@ -2015,7 +2008,7 @@
   m_ChildStateMachines:
   - serializedVersion: 1
     m_StateMachine: {fileID: 1107485051808353962}
-    m_Position: {x: 384, y: -132, z: 0}
+    m_Position: {x: 396, y: -60, z: 0}
   m_AnyStateTransitions: []
   m_EntryTransitions:
   - {fileID: 1109956520385081534}
@@ -2036,7 +2029,7 @@
   m_ChildStates:
   - serializedVersion: 1
     m_State: {fileID: 1102111145717707914}
-    m_Position: {x: 480, y: 0, z: 0}
+    m_Position: {x: 492, y: 0, z: 0}
   m_ChildStateMachines: []
   m_AnyStateTransitions: []
   m_EntryTransitions: []
@@ -2044,7 +2037,7 @@
   m_StateMachineBehaviours: []
   m_AnyStatePosition: {x: 120, y: -72, z: 0}
   m_EntryPosition: {x: 120, y: 120, z: 0}
-  m_ExitPosition: {x: 840, y: 120, z: 0}
+  m_ExitPosition: {x: 924, y: 84, z: 0}
   m_ParentStateMachinePosition: {x: 96, y: -36, z: 0}
   m_DefaultState: {fileID: 1102111145717707914}
 --- !u!1107 &1107920703856779502
