%YAML 1.1
%TAG !u! tag:unity3d.com,2011:
--- !u!114 &11400000
MonoBehaviour:
  m_ObjectHideFlags: 0
  m_CorrespondingSourceObject: {fileID: 0}
  m_PrefabInternal: {fileID: 0}
  m_GameObject: {fileID: 0}
  m_Enabled: 1
  m_EditorHideFlags: 0
<<<<<<< HEAD
  m_Script: {fileID: 680703436, guid: 4f0627da958b4bb78c260446066f065f, type: 3}
  m_Name: ProBuilder DataProBuilderPreferences
  m_EditorClassIdentifier: 
  m_Bool_keys:
  - pbEnableBackfaceSelection
  m_Int_keys:
  - pbDefaultEditLevel
  - pbDefaultSelectionMode
  - pb_GIWorkflowMode
  - pbVertexColorTool
  - pbHandleAlignment
  m_Float_keys:
  - pbEditorScroll.x
  - pbEditorScroll.y
  m_String_keys:
  - pb_VertexColorPalette::lastAssignedColorPalette
  - pbCurrentMaterialPalette
  m_Color_keys: []
  m_Material_keys: []
  m_Bool_values: 01
  m_Int_values: 0100000002000000000000000000000000000000
  m_Float_values:
  - 0
  - 0
  m_String_values:
  - Assets/_Standard Assets/Prototyping/Package Assets/ProBuilder Data/Default Color
    Palette.asset
  - Assets/_Standard Assets/Prototyping/Package Assets/ProBuilder Data/Default Material
    Palette.asset
=======
  m_Script: {fileID: 0}
  m_Name: ProBuilder DataProBuilderPreferences
  m_EditorClassIdentifier: 
  m_Bool_keys: []
  m_Int_keys: []
  m_Float_keys: []
  m_String_keys: []
  m_Color_keys: []
  m_Material_keys: []
  m_Bool_values: 
  m_Int_values: 
  m_Float_values: []
  m_String_values: []
>>>>>>> 4da28428
  m_Color_values: []
  m_Material_values: []<|MERGE_RESOLUTION|>--- conflicted
+++ resolved
@@ -8,38 +8,7 @@
   m_GameObject: {fileID: 0}
   m_Enabled: 1
   m_EditorHideFlags: 0
-<<<<<<< HEAD
-  m_Script: {fileID: 680703436, guid: 4f0627da958b4bb78c260446066f065f, type: 3}
-  m_Name: ProBuilder DataProBuilderPreferences
-  m_EditorClassIdentifier: 
-  m_Bool_keys:
-  - pbEnableBackfaceSelection
-  m_Int_keys:
-  - pbDefaultEditLevel
-  - pbDefaultSelectionMode
-  - pb_GIWorkflowMode
-  - pbVertexColorTool
-  - pbHandleAlignment
-  m_Float_keys:
-  - pbEditorScroll.x
-  - pbEditorScroll.y
-  m_String_keys:
-  - pb_VertexColorPalette::lastAssignedColorPalette
-  - pbCurrentMaterialPalette
-  m_Color_keys: []
-  m_Material_keys: []
-  m_Bool_values: 01
-  m_Int_values: 0100000002000000000000000000000000000000
-  m_Float_values:
-  - 0
-  - 0
-  m_String_values:
-  - Assets/_Standard Assets/Prototyping/Package Assets/ProBuilder Data/Default Color
-    Palette.asset
-  - Assets/_Standard Assets/Prototyping/Package Assets/ProBuilder Data/Default Material
-    Palette.asset
-=======
-  m_Script: {fileID: 0}
+  m_Script: {fileID: 11500000, guid: c04d9be0543234e9cbb340e7ee259a5c, type: 3}
   m_Name: ProBuilder DataProBuilderPreferences
   m_EditorClassIdentifier: 
   m_Bool_keys: []
@@ -52,6 +21,5 @@
   m_Int_values: 
   m_Float_values: []
   m_String_values: []
->>>>>>> 4da28428
   m_Color_values: []
   m_Material_values: []