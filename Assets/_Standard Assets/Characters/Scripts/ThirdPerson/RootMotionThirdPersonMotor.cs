--- conflicted
+++ resolved
@@ -1,15 +1,7 @@
 ﻿using System;
-<<<<<<< HEAD
-using System.Collections.Generic;
-using Attributes;
-using Attributes.Types;
-using Cinemachine;
-=======
->>>>>>> edad5332
 using StandardAssets.Characters.CharacterInput;
 using StandardAssets.Characters.Physics;
 using UnityEngine;
-using UnityEngine.Experimental.PlayerLoop;
 using Util;
 
 namespace StandardAssets.Characters.ThirdPerson
@@ -17,11 +9,6 @@
 	[Serializable]
 	public class RootMotionThirdPersonMotor : IThirdPersonMotor
 	{
-		
-		//TEST
-		[SerializeField]
-		protected CinemachineFreeLook strafeCamera;
-		
 		//Events
 		public event Action startActionMode, startStrafeMode;
 
@@ -404,18 +391,14 @@
 
 		protected virtual void SetStrafeLookDirection()
 		{
-
-			float strafeCameraHorizontal = strafeCamera.m_XAxis.m_InputAxisValue* Time.deltaTime * configuration.scaleStrafeLook;
-			
 			Vector3 lookForwardY = transform.rotation.eulerAngles;
 
 			lookForwardY.x = 0;
 			lookForwardY.z = 0;
-			//lookForwardY.y -= characterInput.lookInput.x * Time.deltaTime * configuration.scaleStrafeLook;
-			lookForwardY.y -= strafeCameraHorizontal;
-			Debug.Log("Strafe Input: "+characterInput.lookInput.x);
+			lookForwardY.y -= characterInput.lookInput.x * Time.deltaTime * configuration.scaleStrafeLook;
+
 			Quaternion targetRotation = Quaternion.Euler(lookForwardY);
-			
+
 			targetYRotation = targetRotation.eulerAngles.y;
 
 			Quaternion newRotation =
@@ -425,8 +408,6 @@
 			SetTurningSpeed(transform.rotation, newRotation);
 
 			transform.rotation = newRotation;
-
-			
 		}
 
 		protected virtual void SetLookDirection()
