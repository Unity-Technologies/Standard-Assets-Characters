--- conflicted
+++ resolved
@@ -395,12 +395,9 @@
 	{
 		[SerializeField, Tooltip("The maximum speed of the character")]
 		float m_MaximumSpeed = 10f;
-<<<<<<< HEAD
-
-		[SerializeField]
+		
+		[SerializeField, Tooltip("Layermask used for checking movement area")]
 		LayerMask m_LayerMask;
-=======
->>>>>>> a36f329a
 
 		float m_SqrTravelledDistance;
 
@@ -442,7 +439,11 @@
 			if (m_SqrTravelledDistance >= m_SqrDistanceThreshold)
 			{
 				m_SqrTravelledDistance = 0;
-				PlayFootstep(new MovementEventData(m_Transform, Mathf.Clamp01(brain.planarSpeed / m_MaximumSpeed)));
+				var data =
+					new MovementEventData(m_Transform, Mathf.Clamp01(brain.planarSpeed / m_MaximumSpeed));
+				PlayFootstep(data);
+
+				m_IsLeftFoot = !m_IsLeftFoot;
 			}
 
 			m_PreviousPosition = currentPosition;
@@ -500,7 +501,7 @@
 			CheckArea();
 			PlayLanding(new MovementEventData(m_Transform));
 		}
-
+		
 		void PlayFootstep(MovementEventData movementEventData)
 		{
 			CheckArea();
