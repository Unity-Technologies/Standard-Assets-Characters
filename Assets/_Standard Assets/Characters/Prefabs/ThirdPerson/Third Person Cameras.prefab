--- conflicted
+++ resolved
@@ -476,7 +476,7 @@
   - component: {fileID: 4186788609939458}
   - component: {fileID: 114041654967846330}
   - component: {fileID: 95584844864332318}
-  - component: {fileID: 114233180085653094}
+  - component: {fileID: 114130233460895230}
   m_Layer: 0
   m_Name: Third Person Cameras
   m_TagString: Untagged
@@ -711,7 +711,7 @@
   m_CorrespondingSourceObject: {fileID: 0}
   m_PrefabInternal: {fileID: 100100000}
   m_GameObject: {fileID: 1548764980532410}
-  m_LocalRotation: {x: 0.26690373, y: -0.0039911773, z: 0.0144094145, w: 0.96360725}
+  m_LocalRotation: {x: 0.26690373, y: -0.003991177, z: 0.0144094145, w: 0.96360725}
   m_LocalPosition: {x: 0, y: 0, z: 0}
   m_LocalScale: {x: 1, y: 1, z: 1}
   m_Children:
@@ -780,7 +780,7 @@
   m_CorrespondingSourceObject: {fileID: 0}
   m_PrefabInternal: {fileID: 100100000}
   m_GameObject: {fileID: 1602120257856496}
-  m_LocalRotation: {x: 0.20817047, y: -0.10326294, z: 0.035305113, w: 0.97198534}
+  m_LocalRotation: {x: 0.20817044, y: -0.10326296, z: 0.035305116, w: 0.97198534}
   m_LocalPosition: {x: 0, y: 0, z: 0}
   m_LocalScale: {x: 1, y: 1, z: 1}
   m_Children:
@@ -833,11 +833,7 @@
   m_CorrespondingSourceObject: {fileID: 0}
   m_PrefabInternal: {fileID: 100100000}
   m_GameObject: {fileID: 1956133871463258}
-<<<<<<< HEAD
-  m_LocalRotation: {x: 0.26693356, y: -0.000000028676073, z: 0.00000000779325, w: 0.96371496}
-=======
-  m_LocalRotation: {x: 0.26693362, y: 4.4872675e-11, z: -1.6200545e-10, w: 0.96371496}
->>>>>>> 5e0b797b
+  m_LocalRotation: {x: 0.26693362, y: -6.031416e-11, z: 2.1775305e-10, w: 0.96371496}
   m_LocalPosition: {x: 33, y: 0.8551431, z: 23.41771}
   m_LocalScale: {x: 1, y: 1, z: 1}
   m_Children:
@@ -853,11 +849,7 @@
   m_CorrespondingSourceObject: {fileID: 0}
   m_PrefabInternal: {fileID: 100100000}
   m_GameObject: {fileID: 1513473830723932}
-<<<<<<< HEAD
-  m_LocalRotation: {x: 0.26693356, y: -0.000000028676073, z: 0.00000000779325, w: 0.96371496}
-=======
-  m_LocalRotation: {x: 0.26693362, y: 4.4872675e-11, z: -1.6200545e-10, w: 0.96371496}
->>>>>>> 5e0b797b
+  m_LocalRotation: {x: 0.26693362, y: -6.031416e-11, z: 2.1775305e-10, w: 0.96371496}
   m_LocalPosition: {x: 10.497017, y: 2.0926857, z: -2.5346222}
   m_LocalScale: {x: 1, y: 1, z: 1}
   m_Children:
@@ -873,7 +865,7 @@
   m_CorrespondingSourceObject: {fileID: 0}
   m_PrefabInternal: {fileID: 100100000}
   m_GameObject: {fileID: 1876376597678032}
-  m_LocalRotation: {x: 0.051517963, y: -2.4116549e-11, z: 1.6195344e-11, w: 0.9986721}
+  m_LocalRotation: {x: 0.051517896, y: -2.411659e-11, z: 1.6195375e-11, w: 0.99867207}
   m_LocalPosition: {x: 0, y: 0, z: 0}
   m_LocalScale: {x: 1, y: 1, z: 1}
   m_Children:
@@ -903,7 +895,7 @@
   m_CorrespondingSourceObject: {fileID: 0}
   m_PrefabInternal: {fileID: 100100000}
   m_GameObject: {fileID: 1377793946342890}
-  m_LocalRotation: {x: 0.051517963, y: -2.4116549e-11, z: 1.6195344e-11, w: 0.9986721}
+  m_LocalRotation: {x: 0.051517896, y: -2.411659e-11, z: 1.6195375e-11, w: 0.99867207}
   m_LocalPosition: {x: 0, y: 0, z: 0}
   m_LocalScale: {x: 1, y: 1, z: 1}
   m_Children:
@@ -930,7 +922,7 @@
   m_CorrespondingSourceObject: {fileID: 0}
   m_PrefabInternal: {fileID: 100100000}
   m_GameObject: {fileID: 1567627073802230}
-  m_LocalRotation: {x: -0, y: -0, z: 4.3368083e-18, w: 1}
+  m_LocalRotation: {x: -0, y: -0, z: -6.938893e-18, w: 1}
   m_LocalPosition: {x: 0, y: 0, z: 0}
   m_LocalScale: {x: 1, y: 1, z: 1}
   m_Children:
@@ -944,7 +936,7 @@
   m_CorrespondingSourceObject: {fileID: 0}
   m_PrefabInternal: {fileID: 100100000}
   m_GameObject: {fileID: 1672174514370088}
-  m_LocalRotation: {x: -0, y: -0, z: 4.3368083e-18, w: 1}
+  m_LocalRotation: {x: -0, y: -0, z: -6.938893e-18, w: 1}
   m_LocalPosition: {x: 0, y: 0, z: 0}
   m_LocalScale: {x: 1, y: 1, z: 1}
   m_Children:
@@ -958,7 +950,7 @@
   m_CorrespondingSourceObject: {fileID: 0}
   m_PrefabInternal: {fileID: 100100000}
   m_GameObject: {fileID: 1389120870259466}
-  m_LocalRotation: {x: -0, y: -0, z: 4.3368083e-18, w: 1}
+  m_LocalRotation: {x: -0, y: -0, z: -6.938893e-18, w: 1}
   m_LocalPosition: {x: 0, y: 0, z: 0}
   m_LocalScale: {x: 1, y: 1, z: 1}
   m_Children:
@@ -1001,13 +993,8 @@
   m_CorrespondingSourceObject: {fileID: 0}
   m_PrefabInternal: {fileID: 100100000}
   m_GameObject: {fileID: 1192628311543010}
-<<<<<<< HEAD
-  m_LocalRotation: {x: -0.25987688, y: 0.046125185, z: -0.0131245125, w: 0.96445024}
-  m_LocalPosition: {x: 0, y: 0, z: 0}
-=======
-  m_LocalRotation: {x: -0, y: -0, z: 4.3368083e-18, w: 1}
-  m_LocalPosition: {x: -2.578054e-10, y: 0.76679695, z: -0.9472069}
->>>>>>> 5e0b797b
+  m_LocalRotation: {x: -0, y: -0, z: -6.938893e-18, w: 1}
+  m_LocalPosition: {x: 3.4651812e-10, y: 0.76679695, z: -0.9472069}
   m_LocalScale: {x: 1, y: 1, z: 1}
   m_Children:
   - {fileID: 4193807392019876}
@@ -1020,7 +1007,7 @@
   m_CorrespondingSourceObject: {fileID: 0}
   m_PrefabInternal: {fileID: 100100000}
   m_GameObject: {fileID: 1521846725457910}
-  m_LocalRotation: {x: 0.20817047, y: -0.10326294, z: 0.035305113, w: 0.97198534}
+  m_LocalRotation: {x: 0.20817044, y: -0.10326296, z: 0.035305116, w: 0.97198534}
   m_LocalPosition: {x: 0, y: 0, z: 0}
   m_LocalScale: {x: 1, y: 1, z: 1}
   m_Children:
@@ -1034,7 +1021,7 @@
   m_CorrespondingSourceObject: {fileID: 0}
   m_PrefabInternal: {fileID: 100100000}
   m_GameObject: {fileID: 1933580144325196}
-  m_LocalRotation: {x: 0.20817047, y: -0.10326294, z: 0.035305113, w: 0.97198534}
+  m_LocalRotation: {x: 0.20817044, y: -0.10326296, z: 0.035305116, w: 0.97198534}
   m_LocalPosition: {x: 0, y: 0, z: 0}
   m_LocalScale: {x: 1, y: 1, z: 1}
   m_Children:
@@ -1092,13 +1079,8 @@
   m_CorrespondingSourceObject: {fileID: 0}
   m_PrefabInternal: {fileID: 100100000}
   m_GameObject: {fileID: 1972525297144372}
-<<<<<<< HEAD
-  m_LocalRotation: {x: -0.25987688, y: 0.046125185, z: -0.0131245125, w: 0.96445024}
-  m_LocalPosition: {x: 0, y: 0, z: 0}
-=======
-  m_LocalRotation: {x: -0, y: -0, z: 4.3368083e-18, w: 1}
-  m_LocalPosition: {x: -2.578054e-10, y: 0.76679695, z: -0.9472069}
->>>>>>> 5e0b797b
+  m_LocalRotation: {x: -0, y: -0, z: -6.938893e-18, w: 1}
+  m_LocalPosition: {x: 3.4651812e-10, y: 0.76679695, z: -0.9472069}
   m_LocalScale: {x: 1, y: 1, z: 1}
   m_Children:
   - {fileID: 4802081108881282}
@@ -1111,13 +1093,8 @@
   m_CorrespondingSourceObject: {fileID: 0}
   m_PrefabInternal: {fileID: 100100000}
   m_GameObject: {fileID: 1903220198609122}
-<<<<<<< HEAD
-  m_LocalRotation: {x: -0.25987688, y: 0.046125185, z: -0.0131245125, w: 0.96445024}
-  m_LocalPosition: {x: 0, y: 0, z: 0}
-=======
-  m_LocalRotation: {x: -0, y: -0, z: 4.3368083e-18, w: 1}
-  m_LocalPosition: {x: -2.578054e-10, y: 0.76679695, z: -0.9472069}
->>>>>>> 5e0b797b
+  m_LocalRotation: {x: -0, y: -0, z: -6.938893e-18, w: 1}
+  m_LocalPosition: {x: 3.4651812e-10, y: 0.76679695, z: -0.9472069}
   m_LocalScale: {x: 1, y: 1, z: 1}
   m_Children:
   - {fileID: 4223959755349248}
@@ -1185,7 +1162,7 @@
   m_CorrespondingSourceObject: {fileID: 0}
   m_PrefabInternal: {fileID: 100100000}
   m_GameObject: {fileID: 1826733651739376}
-  m_LocalRotation: {x: 0.051517963, y: -2.4116549e-11, z: 1.6195344e-11, w: 0.9986721}
+  m_LocalRotation: {x: 0.051517896, y: -2.411659e-11, z: 1.6195375e-11, w: 0.99867207}
   m_LocalPosition: {x: 0, y: 0, z: 0}
   m_LocalScale: {x: 1, y: 1, z: 1}
   m_Children:
@@ -1238,7 +1215,7 @@
   m_CorrespondingSourceObject: {fileID: 0}
   m_PrefabInternal: {fileID: 100100000}
   m_GameObject: {fileID: 1313593195926076}
-  m_LocalRotation: {x: 0.26690373, y: -0.0039911773, z: 0.0144094145, w: 0.96360725}
+  m_LocalRotation: {x: 0.26690373, y: -0.003991177, z: 0.0144094145, w: 0.96360725}
   m_LocalPosition: {x: 0, y: 0, z: 0}
   m_LocalScale: {x: 1, y: 1, z: 1}
   m_Children:
@@ -1252,7 +1229,7 @@
   m_CorrespondingSourceObject: {fileID: 0}
   m_PrefabInternal: {fileID: 100100000}
   m_GameObject: {fileID: 1247425973130756}
-  m_LocalRotation: {x: 0.26690373, y: -0.0039911773, z: 0.0144094145, w: 0.96360725}
+  m_LocalRotation: {x: 0.26690373, y: -0.003991177, z: 0.0144094145, w: 0.96360725}
   m_LocalPosition: {x: 0, y: 0, z: 0}
   m_LocalScale: {x: 1, y: 1, z: 1}
   m_Children:
@@ -1365,11 +1342,7 @@
   - {fileID: 114676693933027276}
   - {fileID: 114543724509008454}
   m_Instructions:
-<<<<<<< HEAD
-  - m_FullHash: -582934531
-=======
   - m_FullHash: -654802566
->>>>>>> 5e0b797b
     m_VirtualCamera: {fileID: 114676693933027276}
     m_ActivateAfter: 0
     m_MinDuration: 0
@@ -1388,11 +1361,7 @@
       m_RotationOrder: 4
   m_CustomBlends: {fileID: 0}
   m_ParentHash:
-<<<<<<< HEAD
-  - m_Hash: -582934531
-=======
   - m_Hash: -654802566
->>>>>>> 5e0b797b
     m_ParentHash: -1311372029
   - m_Hash: 754424666
     m_ParentHash: -1311372029
@@ -1550,6 +1519,24 @@
         Culture=neutral, PublicKeyToken=null
   m_LegacyBlendHint: 0
   m_ComponentOwner: {fileID: 4795064970535018}
+--- !u!114 &114130233460895230
+MonoBehaviour:
+  m_ObjectHideFlags: 1
+  m_CorrespondingSourceObject: {fileID: 0}
+  m_PrefabInternal: {fileID: 100100000}
+  m_GameObject: {fileID: 1687766201779944}
+  m_Enabled: 1
+  m_EditorHideFlags: 0
+  m_Script: {fileID: 11500000, guid: 64c8fdcad26740a2bf26d1872d5efd63, type: 3}
+  m_Name: 
+  m_EditorClassIdentifier: 
+  defaultModeIsForwardUnlocked: 1
+  cameraModeInput: {fileID: 11400000, guid: f7e824638922944d5b76347cc85e8952, type: 2}
+  cameraToggleInput: {fileID: 11400000, guid: 33afa63966f024f359aa5894bcb6b501, type: 2}
+  forwardUnlockedCameraToggleStateNames:
+  - FreeLook Camera
+  forwardLockedCameraToggleStateNames:
+  - Strafe
 --- !u!114 &114137010944537990
 MonoBehaviour:
   m_ObjectHideFlags: 1
@@ -1791,24 +1778,6 @@
   m_Script: {fileID: 11500000, guid: ac0b09e7857660247b1477e93731de29, type: 3}
   m_Name: 
   m_EditorClassIdentifier: 
---- !u!114 &114233180085653094
-MonoBehaviour:
-  m_ObjectHideFlags: 1
-  m_CorrespondingSourceObject: {fileID: 0}
-  m_PrefabInternal: {fileID: 100100000}
-  m_GameObject: {fileID: 1687766201779944}
-  m_Enabled: 1
-  m_EditorHideFlags: 0
-  m_Script: {fileID: 11500000, guid: 64c8fdcad26740a2bf26d1872d5efd63, type: 3}
-  m_Name: 
-  m_EditorClassIdentifier: 
-  defaultModeIsForwardUnlocked: 1
-  cameraModeInput: {fileID: 11400000, guid: f7e824638922944d5b76347cc85e8952, type: 2}
-  cameraToggleInput: {fileID: 11400000, guid: 33afa63966f024f359aa5894bcb6b501, type: 2}
-  forwardUnlockedCameraToggleStateNames:
-  - Action
-  forwardLockedCameraToggleStateNames:
-  - Strafe
 --- !u!114 &114234378447348548
 MonoBehaviour:
   m_ObjectHideFlags: 1
