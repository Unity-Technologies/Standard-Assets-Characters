%YAML 1.1
%TAG !u! tag:unity3d.com,2011:
--- !u!1001 &100100000
Prefab:
  m_ObjectHideFlags: 1
  serializedVersion: 2
  m_Modification:
    m_TransformParent: {fileID: 0}
    m_Modifications: []
    m_RemovedComponents: []
  m_SourcePrefab: {fileID: 0}
  m_RootGameObject: {fileID: 1687766201779944}
  m_IsPrefabAsset: 1
--- !u!1 &1056823634585220
GameObject:
  m_ObjectHideFlags: 0
  m_CorrespondingSourceObject: {fileID: 0}
  m_PrefabInternal: {fileID: 100100000}
  serializedVersion: 6
  m_Component:
  - component: {fileID: 224513194303689820}
  - component: {fileID: 223214325521303666}
  - component: {fileID: 114457833999377748}
  - component: {fileID: 114643106723572200}
  m_Layer: 5
  m_Name: Camera Canvas
  m_TagString: Untagged
  m_Icon: {fileID: 0}
  m_NavMeshLayer: 0
  m_StaticEditorFlags: 0
  m_IsActive: 1
--- !u!1 &1064868109509100
GameObject:
  m_ObjectHideFlags: 1
  m_CorrespondingSourceObject: {fileID: 0}
  m_PrefabInternal: {fileID: 100100000}
  serializedVersion: 6
  m_Component:
  - component: {fileID: 4424000028851348}
  - component: {fileID: 114875541010807592}
  m_Layer: 0
  m_Name: Sprint
  m_TagString: Untagged
  m_Icon: {fileID: 0}
  m_NavMeshLayer: 0
  m_StaticEditorFlags: 0
  m_IsActive: 1
--- !u!1 &1120486087132888
GameObject:
  m_ObjectHideFlags: 1
  m_CorrespondingSourceObject: {fileID: 0}
  m_PrefabInternal: {fileID: 100100000}
  serializedVersion: 6
  m_Component:
  - component: {fileID: 4582488378875082}
  - component: {fileID: 114315799969201444}
  m_Layer: 0
  m_Name: Run
  m_TagString: Untagged
  m_Icon: {fileID: 0}
  m_NavMeshLayer: 0
  m_StaticEditorFlags: 0
  m_IsActive: 1
--- !u!1 &1156520514125418
GameObject:
  m_ObjectHideFlags: 1
  m_CorrespondingSourceObject: {fileID: 0}
  m_PrefabInternal: {fileID: 100100000}
  serializedVersion: 6
  m_Component:
  - component: {fileID: 4285489330634484}
  - component: {fileID: 114219793009162064}
  - component: {fileID: 114493775992509544}
  - component: {fileID: 114783781535041096}
  m_Layer: 0
  m_Name: cm
  m_TagString: Untagged
  m_Icon: {fileID: 0}
  m_NavMeshLayer: 0
  m_StaticEditorFlags: 0
  m_IsActive: 1
--- !u!1 &1186158382073052
GameObject:
  m_ObjectHideFlags: 1
  m_CorrespondingSourceObject: {fileID: 0}
  m_PrefabInternal: {fileID: 100100000}
  serializedVersion: 6
  m_Component:
  - component: {fileID: 4760495580700348}
  - component: {fileID: 114856603926749868}
  m_Layer: 0
  m_Name: BottomRig
  m_TagString: Untagged
  m_Icon: {fileID: 0}
  m_NavMeshLayer: 0
  m_StaticEditorFlags: 0
  m_IsActive: 1
--- !u!1 &1192928361917510
GameObject:
  m_ObjectHideFlags: 1
  m_CorrespondingSourceObject: {fileID: 0}
  m_PrefabInternal: {fileID: 100100000}
  serializedVersion: 6
  m_Component:
  - component: {fileID: 4228796249068446}
  - component: {fileID: 114013364442495868}
  m_Layer: 0
  m_Name: MiddleRig
  m_TagString: Untagged
  m_Icon: {fileID: 0}
  m_NavMeshLayer: 0
  m_StaticEditorFlags: 0
  m_IsActive: 1
--- !u!1 &1240243457904666
GameObject:
  m_ObjectHideFlags: 1
  m_CorrespondingSourceObject: {fileID: 0}
  m_PrefabInternal: {fileID: 100100000}
  serializedVersion: 6
  m_Component:
  - component: {fileID: 4067428759758526}
  - component: {fileID: 114271574762435642}
  m_Layer: 0
  m_Name: BottomRig
  m_TagString: Untagged
  m_Icon: {fileID: 0}
  m_NavMeshLayer: 0
  m_StaticEditorFlags: 0
  m_IsActive: 1
--- !u!1 &1283650879561672
GameObject:
  m_ObjectHideFlags: 1
  m_CorrespondingSourceObject: {fileID: 0}
  m_PrefabInternal: {fileID: 100100000}
  serializedVersion: 6
  m_Component:
  - component: {fileID: 4205618714403452}
  - component: {fileID: 114228145892611036}
  - component: {fileID: 114606352198811924}
  - component: {fileID: 114602190146801296}
  m_Layer: 0
  m_Name: cm
  m_TagString: Untagged
  m_Icon: {fileID: 0}
  m_NavMeshLayer: 0
  m_StaticEditorFlags: 0
  m_IsActive: 1
--- !u!1 &1292948197796798
GameObject:
  m_ObjectHideFlags: 1
  m_CorrespondingSourceObject: {fileID: 0}
  m_PrefabInternal: {fileID: 100100000}
  serializedVersion: 6
  m_Component:
  - component: {fileID: 4001432841582020}
  - component: {fileID: 114048471895108634}
  - component: {fileID: 114680834042905046}
  - component: {fileID: 114232086835551740}
  m_Layer: 0
  m_Name: cm
  m_TagString: Untagged
  m_Icon: {fileID: 0}
  m_NavMeshLayer: 0
  m_StaticEditorFlags: 0
  m_IsActive: 1
--- !u!1 &1377793946342890
GameObject:
  m_ObjectHideFlags: 1
  m_CorrespondingSourceObject: {fileID: 0}
  m_PrefabInternal: {fileID: 100100000}
  serializedVersion: 6
  m_Component:
  - component: {fileID: 4445202394215766}
  - component: {fileID: 114444314773004398}
  m_Layer: 0
  m_Name: MiddleRig
  m_TagString: Untagged
  m_Icon: {fileID: 0}
  m_NavMeshLayer: 0
  m_StaticEditorFlags: 0
  m_IsActive: 1
--- !u!1 &1388025207509034
GameObject:
  m_ObjectHideFlags: 1
  m_CorrespondingSourceObject: {fileID: 0}
  m_PrefabInternal: {fileID: 100100000}
  serializedVersion: 6
  m_Component:
  - component: {fileID: 224065105952476460}
  - component: {fileID: 222111905198305682}
  - component: {fileID: 114334912323562212}
  m_Layer: 5
  m_Name: Current Camera Text
  m_TagString: Untagged
  m_Icon: {fileID: 0}
  m_NavMeshLayer: 0
  m_StaticEditorFlags: 0
  m_IsActive: 1
--- !u!1 &1389120870259466
GameObject:
  m_ObjectHideFlags: 1
  m_CorrespondingSourceObject: {fileID: 0}
  m_PrefabInternal: {fileID: 100100000}
  serializedVersion: 6
  m_Component:
  - component: {fileID: 4575913658688374}
  - component: {fileID: 114864384626553136}
  m_Layer: 0
  m_Name: TopRig
  m_TagString: Untagged
  m_Icon: {fileID: 0}
  m_NavMeshLayer: 0
  m_StaticEditorFlags: 0
  m_IsActive: 1
--- !u!1 &1442569163314956
GameObject:
  m_ObjectHideFlags: 1
  m_CorrespondingSourceObject: {fileID: 0}
  m_PrefabInternal: {fileID: 100100000}
  serializedVersion: 6
  m_Component:
  - component: {fileID: 4861476728684446}
  - component: {fileID: 114640426713524082}
  - component: {fileID: 114151692478588784}
  - component: {fileID: 114239981747115512}
  m_Layer: 0
  m_Name: cm
  m_TagString: Untagged
  m_Icon: {fileID: 0}
  m_NavMeshLayer: 0
  m_StaticEditorFlags: 0
  m_IsActive: 1
--- !u!1 &1453166983104914
GameObject:
  m_ObjectHideFlags: 1
  m_CorrespondingSourceObject: {fileID: 0}
  m_PrefabInternal: {fileID: 100100000}
  serializedVersion: 6
  m_Component:
  - component: {fileID: 4296631945759686}
  - component: {fileID: 114423251854846282}
  - component: {fileID: 114975080478756212}
  - component: {fileID: 114234378447348548}
  m_Layer: 0
  m_Name: cm
  m_TagString: Untagged
  m_Icon: {fileID: 0}
  m_NavMeshLayer: 0
  m_StaticEditorFlags: 0
  m_IsActive: 1
--- !u!1 &1472770052843142
GameObject:
  m_ObjectHideFlags: 1
  m_CorrespondingSourceObject: {fileID: 0}
  m_PrefabInternal: {fileID: 100100000}
  serializedVersion: 6
  m_Component:
  - component: {fileID: 4596528856238314}
  - component: {fileID: 114413244992354400}
  - component: {fileID: 114854367616338888}
  - component: {fileID: 114494693826566348}
  m_Layer: 0
  m_Name: cm
  m_TagString: Untagged
  m_Icon: {fileID: 0}
  m_NavMeshLayer: 0
  m_StaticEditorFlags: 0
  m_IsActive: 1
--- !u!1 &1504451468462078
GameObject:
  m_ObjectHideFlags: 1
  m_CorrespondingSourceObject: {fileID: 0}
  m_PrefabInternal: {fileID: 100100000}
  serializedVersion: 6
  m_Component:
  - component: {fileID: 224539085418540848}
  - component: {fileID: 222657889053776862}
  - component: {fileID: 114726924385086600}
  m_Layer: 5
  m_Name: Crosshair
  m_TagString: Untagged
  m_Icon: {fileID: 0}
  m_NavMeshLayer: 0
  m_StaticEditorFlags: 0
  m_IsActive: 1
--- !u!1 &1513473830723932
GameObject:
  m_ObjectHideFlags: 1
  m_CorrespondingSourceObject: {fileID: 0}
  m_PrefabInternal: {fileID: 100100000}
  serializedVersion: 6
  m_Component:
  - component: {fileID: 4373828031202072}
  - component: {fileID: 114264245069841722}
  m_Layer: 0
  m_Name: Strafe
  m_TagString: Untagged
  m_Icon: {fileID: 0}
  m_NavMeshLayer: 0
  m_StaticEditorFlags: 0
  m_IsActive: 1
--- !u!1 &1567627073802230
GameObject:
  m_ObjectHideFlags: 1
  m_CorrespondingSourceObject: {fileID: 0}
  m_PrefabInternal: {fileID: 100100000}
  serializedVersion: 6
  m_Component:
  - component: {fileID: 4481293571738944}
  - component: {fileID: 114370785975822036}
  m_Layer: 0
  m_Name: BottomRig
  m_TagString: Untagged
  m_Icon: {fileID: 0}
  m_NavMeshLayer: 0
  m_StaticEditorFlags: 0
  m_IsActive: 1
--- !u!1 &1605529730440538
GameObject:
  m_ObjectHideFlags: 1
  m_CorrespondingSourceObject: {fileID: 0}
  m_PrefabInternal: {fileID: 100100000}
  serializedVersion: 6
  m_Component:
  - component: {fileID: 4802839144682696}
  - component: {fileID: 114626115066085994}
  m_Layer: 0
  m_Name: Idle
  m_TagString: Untagged
  m_Icon: {fileID: 0}
  m_NavMeshLayer: 0
  m_StaticEditorFlags: 0
  m_IsActive: 1
--- !u!1 &1639863622462932
GameObject:
  m_ObjectHideFlags: 1
  m_CorrespondingSourceObject: {fileID: 0}
  m_PrefabInternal: {fileID: 100100000}
  serializedVersion: 6
  m_Component:
  - component: {fileID: 4817896677492626}
  - component: {fileID: 114469699263174334}
  - component: {fileID: 114223114812790036}
  - component: {fileID: 114096468182596924}
  m_Layer: 0
  m_Name: cm
  m_TagString: Untagged
  m_Icon: {fileID: 0}
  m_NavMeshLayer: 0
  m_StaticEditorFlags: 0
  m_IsActive: 1
--- !u!1 &1669915792995312
GameObject:
  m_ObjectHideFlags: 0
  m_CorrespondingSourceObject: {fileID: 0}
  m_PrefabInternal: {fileID: 100100000}
  serializedVersion: 6
  m_Component:
  - component: {fileID: 4719306349691806}
  - component: {fileID: 114543724509008454}
  - component: {fileID: 114356943451860242}
  m_Layer: 0
  m_Name: Strafe
  m_TagString: Untagged
  m_Icon: {fileID: 0}
  m_NavMeshLayer: 0
  m_StaticEditorFlags: 0
  m_IsActive: 1
--- !u!1 &1672174514370088
GameObject:
  m_ObjectHideFlags: 1
  m_CorrespondingSourceObject: {fileID: 0}
  m_PrefabInternal: {fileID: 100100000}
  serializedVersion: 6
  m_Component:
  - component: {fileID: 4569205541007462}
  - component: {fileID: 114848660211541024}
  m_Layer: 0
  m_Name: MiddleRig
  m_TagString: Untagged
  m_Icon: {fileID: 0}
  m_NavMeshLayer: 0
  m_StaticEditorFlags: 0
  m_IsActive: 1
--- !u!1 &1681546667642912
GameObject:
  m_ObjectHideFlags: 1
  m_CorrespondingSourceObject: {fileID: 0}
  m_PrefabInternal: {fileID: 100100000}
  serializedVersion: 6
  m_Component:
  - component: {fileID: 4600617473863964}
  - component: {fileID: 114821818747351880}
  - component: {fileID: 114866852654163418}
  - component: {fileID: 114725029114338698}
  m_Layer: 0
  m_Name: cm
  m_TagString: Untagged
  m_Icon: {fileID: 0}
  m_NavMeshLayer: 0
  m_StaticEditorFlags: 0
  m_IsActive: 1
--- !u!1 &1687766201779944
GameObject:
  m_ObjectHideFlags: 0
  m_CorrespondingSourceObject: {fileID: 0}
  m_PrefabInternal: {fileID: 100100000}
  serializedVersion: 6
  m_Component:
  - component: {fileID: 4186788609939458}
  - component: {fileID: 114041654967846330}
  - component: {fileID: 95584844864332318}
  - component: {fileID: 114130233460895230}
  m_Layer: 0
  m_Name: Third Person Cameras
  m_TagString: Untagged
  m_Icon: {fileID: 0}
  m_NavMeshLayer: 0
  m_StaticEditorFlags: 0
  m_IsActive: 1
--- !u!1 &1704550503281256
GameObject:
  m_ObjectHideFlags: 1
  m_CorrespondingSourceObject: {fileID: 0}
  m_PrefabInternal: {fileID: 100100000}
  serializedVersion: 6
  m_Component:
  - component: {fileID: 4872675863449086}
  - component: {fileID: 114588037232497310}
  - component: {fileID: 114404548336524496}
  - component: {fileID: 114056724887158248}
  m_Layer: 0
  m_Name: cm
  m_TagString: Untagged
  m_Icon: {fileID: 0}
  m_NavMeshLayer: 0
  m_StaticEditorFlags: 0
  m_IsActive: 1
--- !u!1 &1782209219057524
GameObject:
  m_ObjectHideFlags: 1
  m_CorrespondingSourceObject: {fileID: 0}
  m_PrefabInternal: {fileID: 100100000}
  serializedVersion: 6
  m_Component:
  - component: {fileID: 4178496173681256}
  - component: {fileID: 114394646116670230}
  - component: {fileID: 114668188359467124}
  - component: {fileID: 114348424383460974}
  m_Layer: 0
  m_Name: cm
  m_TagString: Untagged
  m_Icon: {fileID: 0}
  m_NavMeshLayer: 0
  m_StaticEditorFlags: 0
  m_IsActive: 1
--- !u!1 &1784275661457400
GameObject:
  m_ObjectHideFlags: 1
  m_CorrespondingSourceObject: {fileID: 0}
  m_PrefabInternal: {fileID: 100100000}
  serializedVersion: 6
  m_Component:
  - component: {fileID: 4427530343479044}
  - component: {fileID: 114341485954579774}
  m_Layer: 0
  m_Name: TopRig
  m_TagString: Untagged
  m_Icon: {fileID: 0}
  m_NavMeshLayer: 0
  m_StaticEditorFlags: 0
  m_IsActive: 1
--- !u!1 &1793222474726282
GameObject:
  m_ObjectHideFlags: 1
  m_CorrespondingSourceObject: {fileID: 0}
  m_PrefabInternal: {fileID: 100100000}
  serializedVersion: 6
  m_Component:
  - component: {fileID: 4856674346799646}
  - component: {fileID: 114177270074831250}
  - component: {fileID: 114072818498736212}
  - component: {fileID: 114976270163479352}
  m_Layer: 0
  m_Name: cm
  m_TagString: Untagged
  m_Icon: {fileID: 0}
  m_NavMeshLayer: 0
  m_StaticEditorFlags: 0
  m_IsActive: 1
--- !u!1 &1822832876831176
GameObject:
  m_ObjectHideFlags: 0
  m_CorrespondingSourceObject: {fileID: 0}
  m_PrefabInternal: {fileID: 100100000}
  serializedVersion: 6
  m_Component:
  - component: {fileID: 4723992474881974}
  - component: {fileID: 114676693933027276}
  - component: {fileID: 114815493507019952}
  m_Layer: 0
  m_Name: Exploration
  m_TagString: Untagged
  m_Icon: {fileID: 0}
  m_NavMeshLayer: 0
  m_StaticEditorFlags: 0
  m_IsActive: 1
--- !u!1 &1826733651739376
GameObject:
  m_ObjectHideFlags: 1
  m_CorrespondingSourceObject: {fileID: 0}
  m_PrefabInternal: {fileID: 100100000}
  serializedVersion: 6
  m_Component:
  - component: {fileID: 4845868955246966}
  - component: {fileID: 114444615602800506}
  m_Layer: 0
  m_Name: BottomRig
  m_TagString: Untagged
  m_Icon: {fileID: 0}
  m_NavMeshLayer: 0
  m_StaticEditorFlags: 0
  m_IsActive: 1
--- !u!1 &1876376597678032
GameObject:
  m_ObjectHideFlags: 1
  m_CorrespondingSourceObject: {fileID: 0}
  m_PrefabInternal: {fileID: 100100000}
  serializedVersion: 6
  m_Component:
  - component: {fileID: 4400867741020882}
  - component: {fileID: 114364138374938888}
  m_Layer: 0
  m_Name: TopRig
  m_TagString: Untagged
  m_Icon: {fileID: 0}
  m_NavMeshLayer: 0
  m_StaticEditorFlags: 0
  m_IsActive: 1
--- !u!1 &1892800512164410
GameObject:
  m_ObjectHideFlags: 1
  m_CorrespondingSourceObject: {fileID: 0}
  m_PrefabInternal: {fileID: 100100000}
  serializedVersion: 6
  m_Component:
  - component: {fileID: 4102374129714516}
  - component: {fileID: 114803855317686878}
  - component: {fileID: 114060203742320060}
  - component: {fileID: 114044268930814566}
  m_Layer: 0
  m_Name: cm
  m_TagString: Untagged
  m_Icon: {fileID: 0}
  m_NavMeshLayer: 0
  m_StaticEditorFlags: 0
  m_IsActive: 1
--- !u!1 &1930838743591922
GameObject:
  m_ObjectHideFlags: 1
  m_CorrespondingSourceObject: {fileID: 0}
  m_PrefabInternal: {fileID: 100100000}
  serializedVersion: 6
  m_Component:
  - component: {fileID: 4030592463346942}
  - component: {fileID: 114930734633642050}
  m_Layer: 0
  m_Name: MiddleRig
  m_TagString: Untagged
  m_Icon: {fileID: 0}
  m_NavMeshLayer: 0
  m_StaticEditorFlags: 0
  m_IsActive: 1
--- !u!1 &1967644516828116
GameObject:
  m_ObjectHideFlags: 1
  m_CorrespondingSourceObject: {fileID: 0}
  m_PrefabInternal: {fileID: 100100000}
  serializedVersion: 6
  m_Component:
  - component: {fileID: 4106087515259630}
  - component: {fileID: 114859353855226542}
  m_Layer: 0
  m_Name: TopRig
  m_TagString: Untagged
  m_Icon: {fileID: 0}
  m_NavMeshLayer: 0
  m_StaticEditorFlags: 0
  m_IsActive: 1
--- !u!4 &4001432841582020
Transform:
  m_ObjectHideFlags: 1
  m_CorrespondingSourceObject: {fileID: 0}
  m_PrefabInternal: {fileID: 100100000}
  m_GameObject: {fileID: 1292948197796798}
  m_LocalRotation: {x: -0, y: -0, z: -0, w: 1}
  m_LocalPosition: {x: 0, y: 0, z: 0}
  m_LocalScale: {x: 1, y: 1, z: 1}
  m_Children: []
  m_Father: {fileID: 4106087515259630}
  m_RootOrder: 0
  m_LocalEulerAnglesHint: {x: 0, y: 0, z: 0}
--- !u!4 &4030592463346942
Transform:
  m_ObjectHideFlags: 1
  m_CorrespondingSourceObject: {fileID: 0}
  m_PrefabInternal: {fileID: 100100000}
  m_GameObject: {fileID: 1930838743591922}
  m_LocalRotation: {x: 0.2669336, y: -1.2891037e-16, z: -6.016009e-17, w: 0.96371496}
  m_LocalPosition: {x: 0, y: 0, z: 0}
  m_LocalScale: {x: 1, y: 1.0000001, z: 1.0000001}
  m_Children:
  - {fileID: 4817896677492626}
  m_Father: {fileID: 4802839144682696}
  m_RootOrder: 1
  m_LocalEulerAnglesHint: {x: 0, y: 0, z: 0}
--- !u!4 &4067428759758526
Transform:
  m_ObjectHideFlags: 1
  m_CorrespondingSourceObject: {fileID: 0}
  m_PrefabInternal: {fileID: 100100000}
  m_GameObject: {fileID: 1240243457904666}
  m_LocalRotation: {x: 0.2669336, y: -1.2891037e-16, z: -6.016009e-17, w: 0.96371496}
  m_LocalPosition: {x: 0, y: 0, z: 0}
  m_LocalScale: {x: 1, y: 1.0000001, z: 1.0000001}
  m_Children:
  - {fileID: 4856674346799646}
  m_Father: {fileID: 4802839144682696}
  m_RootOrder: 2
  m_LocalEulerAnglesHint: {x: 0, y: 0, z: 0}
--- !u!4 &4102374129714516
Transform:
  m_ObjectHideFlags: 1
  m_CorrespondingSourceObject: {fileID: 0}
  m_PrefabInternal: {fileID: 100100000}
  m_GameObject: {fileID: 1892800512164410}
  m_LocalRotation: {x: -0, y: -0, z: -0, w: 1}
  m_LocalPosition: {x: 0, y: 0, z: 0}
  m_LocalScale: {x: 1, y: 1, z: 1}
  m_Children: []
  m_Father: {fileID: 4427530343479044}
  m_RootOrder: 0
  m_LocalEulerAnglesHint: {x: 0, y: 0, z: 0}
--- !u!4 &4106087515259630
Transform:
  m_ObjectHideFlags: 1
  m_CorrespondingSourceObject: {fileID: 0}
  m_PrefabInternal: {fileID: 100100000}
  m_GameObject: {fileID: 1967644516828116}
  m_LocalRotation: {x: 0.2669336, y: -1.2891037e-16, z: -6.016009e-17, w: 0.96371496}
  m_LocalPosition: {x: 0, y: 0, z: 0}
  m_LocalScale: {x: 1, y: 1.0000001, z: 1.0000001}
  m_Children:
  - {fileID: 4001432841582020}
  m_Father: {fileID: 4802839144682696}
  m_RootOrder: 0
  m_LocalEulerAnglesHint: {x: 0, y: 0, z: 0}
--- !u!4 &4178496173681256
Transform:
  m_ObjectHideFlags: 1
  m_CorrespondingSourceObject: {fileID: 0}
  m_PrefabInternal: {fileID: 100100000}
  m_GameObject: {fileID: 1782209219057524}
  m_LocalRotation: {x: -0, y: -0, z: -0, w: 1}
  m_LocalPosition: {x: 0, y: 0, z: 0}
  m_LocalScale: {x: 1, y: 1, z: 1}
  m_Children: []
  m_Father: {fileID: 4760495580700348}
  m_RootOrder: 0
  m_LocalEulerAnglesHint: {x: 0, y: 0, z: 0}
--- !u!4 &4186788609939458
Transform:
  m_ObjectHideFlags: 1
  m_CorrespondingSourceObject: {fileID: 0}
  m_PrefabInternal: {fileID: 100100000}
  m_GameObject: {fileID: 1687766201779944}
  m_LocalRotation: {x: -0, y: -0, z: -0, w: 1}
  m_LocalPosition: {x: 22.502983, y: -0.0926857, z: 25.534622}
  m_LocalScale: {x: 1, y: 1, z: 1}
  m_Children:
  - {fileID: 4723992474881974}
  - {fileID: 4719306349691806}
  - {fileID: 224513194303689820}
  m_Father: {fileID: 0}
  m_RootOrder: 0
  m_LocalEulerAnglesHint: {x: 0, y: 0, z: 0}
--- !u!4 &4205618714403452
Transform:
  m_ObjectHideFlags: 1
  m_CorrespondingSourceObject: {fileID: 0}
  m_PrefabInternal: {fileID: 100100000}
  m_GameObject: {fileID: 1283650879561672}
  m_LocalRotation: {x: -0, y: -0, z: -0, w: 1}
  m_LocalPosition: {x: 0, y: 0, z: 0}
  m_LocalScale: {x: 1, y: 1, z: 1}
  m_Children: []
  m_Father: {fileID: 4481293571738944}
  m_RootOrder: 0
  m_LocalEulerAnglesHint: {x: 0, y: 0, z: 0}
--- !u!4 &4228796249068446
Transform:
  m_ObjectHideFlags: 1
  m_CorrespondingSourceObject: {fileID: 0}
  m_PrefabInternal: {fileID: 100100000}
  m_GameObject: {fileID: 1192928361917510}
<<<<<<< HEAD
  m_LocalRotation: {x: -0, y: -3.5527137e-15, z: 1.7763568e-15, w: 1}
=======
  m_LocalRotation: {x: 0.000000029802322, y: 0.000000025555284, z: -0.000000015333168,
    w: 1}
>>>>>>> 2a832be5
  m_LocalPosition: {x: 0, y: 0, z: 0}
  m_LocalScale: {x: 1, y: 1, z: 1}
  m_Children:
  - {fileID: 4600617473863964}
  m_Father: {fileID: 4582488378875082}
  m_RootOrder: 1
  m_LocalEulerAnglesHint: {x: 0, y: 0, z: 0}
--- !u!4 &4285489330634484
Transform:
  m_ObjectHideFlags: 1
  m_CorrespondingSourceObject: {fileID: 0}
  m_PrefabInternal: {fileID: 100100000}
  m_GameObject: {fileID: 1156520514125418}
  m_LocalRotation: {x: -0, y: -0, z: -0, w: 1}
  m_LocalPosition: {x: 0, y: 0, z: 0}
  m_LocalScale: {x: 1, y: 1, z: 1}
  m_Children: []
  m_Father: {fileID: 4400867741020882}
  m_RootOrder: 0
  m_LocalEulerAnglesHint: {x: 0, y: 0, z: 0}
--- !u!4 &4296631945759686
Transform:
  m_ObjectHideFlags: 1
  m_CorrespondingSourceObject: {fileID: 0}
  m_PrefabInternal: {fileID: 100100000}
  m_GameObject: {fileID: 1453166983104914}
  m_LocalRotation: {x: -0, y: -0, z: -0, w: 1}
  m_LocalPosition: {x: 0, y: 0, z: 0}
  m_LocalScale: {x: 1, y: 1, z: 1}
  m_Children: []
  m_Father: {fileID: 4575913658688374}
  m_RootOrder: 0
  m_LocalEulerAnglesHint: {x: 0, y: 0, z: 0}
--- !u!4 &4373828031202072
Transform:
  m_ObjectHideFlags: 1
  m_CorrespondingSourceObject: {fileID: 0}
  m_PrefabInternal: {fileID: 100100000}
  m_GameObject: {fileID: 1513473830723932}
  m_LocalRotation: {x: 0.26693362, y: 4.48709e-11, z: -1.6200102e-10, w: 0.96371496}
  m_LocalPosition: {x: 33, y: 1.5, z: 7.3100014}
  m_LocalScale: {x: 1, y: 1, z: 1}
  m_Children:
  - {fileID: 4575913658688374}
  - {fileID: 4569205541007462}
  - {fileID: 4481293571738944}
  m_Father: {fileID: 4719306349691806}
  m_RootOrder: 0
  m_LocalEulerAnglesHint: {x: 0, y: 0, z: 0}
--- !u!4 &4400867741020882
Transform:
  m_ObjectHideFlags: 1
  m_CorrespondingSourceObject: {fileID: 0}
  m_PrefabInternal: {fileID: 100100000}
  m_GameObject: {fileID: 1876376597678032}
  m_LocalRotation: {x: 0.051517896, y: -2.411673e-11, z: 1.6197894e-11, w: 0.99867207}
  m_LocalPosition: {x: 0, y: 0, z: 0}
  m_LocalScale: {x: 1, y: 1, z: 1}
  m_Children:
  - {fileID: 4285489330634484}
  m_Father: {fileID: 4424000028851348}
  m_RootOrder: 0
  m_LocalEulerAnglesHint: {x: 0, y: 0, z: 0}
--- !u!4 &4424000028851348
Transform:
  m_ObjectHideFlags: 1
  m_CorrespondingSourceObject: {fileID: 0}
  m_PrefabInternal: {fileID: 100100000}
  m_GameObject: {fileID: 1064868109509100}
  m_LocalRotation: {x: 0.26693362, y: -6.031416e-11, z: 2.1775305e-10, w: 0.96371496}
  m_LocalPosition: {x: 10.497017, y: 2.0926857, z: -18.22462}
  m_LocalScale: {x: 1, y: 1, z: 1}
  m_Children:
  - {fileID: 4400867741020882}
  - {fileID: 4445202394215766}
  - {fileID: 4845868955246966}
  m_Father: {fileID: 4723992474881974}
  m_RootOrder: 1
  m_LocalEulerAnglesHint: {x: 0, y: 0, z: 0}
--- !u!4 &4427530343479044
Transform:
  m_ObjectHideFlags: 1
  m_CorrespondingSourceObject: {fileID: 0}
  m_PrefabInternal: {fileID: 100100000}
  m_GameObject: {fileID: 1784275661457400}
<<<<<<< HEAD
  m_LocalRotation: {x: 0.000000029802322, y: -0.000000025555286, z: 0.000000015333171,
    w: 1}
=======
  m_LocalRotation: {x: -0, y: 0.000000051110568, z: -0.000000030666335, w: 1}
>>>>>>> 2a832be5
  m_LocalPosition: {x: 0, y: 0, z: 0}
  m_LocalScale: {x: 1, y: 1, z: 1}
  m_Children:
  - {fileID: 4102374129714516}
  m_Father: {fileID: 4582488378875082}
  m_RootOrder: 0
  m_LocalEulerAnglesHint: {x: 0, y: 0, z: 0}
--- !u!4 &4445202394215766
Transform:
  m_ObjectHideFlags: 1
  m_CorrespondingSourceObject: {fileID: 0}
  m_PrefabInternal: {fileID: 100100000}
  m_GameObject: {fileID: 1377793946342890}
  m_LocalRotation: {x: 0.051517896, y: -2.411673e-11, z: 1.6197894e-11, w: 0.99867207}
  m_LocalPosition: {x: 0, y: 0, z: 0}
  m_LocalScale: {x: 1, y: 1, z: 1}
  m_Children:
  - {fileID: 4596528856238314}
  m_Father: {fileID: 4424000028851348}
  m_RootOrder: 1
  m_LocalEulerAnglesHint: {x: 0, y: 0, z: 0}
--- !u!4 &4481293571738944
Transform:
  m_ObjectHideFlags: 1
  m_CorrespondingSourceObject: {fileID: 0}
  m_PrefabInternal: {fileID: 100100000}
  m_GameObject: {fileID: 1567627073802230}
  m_LocalRotation: {x: -0.12368364, y: 0.046777025, z: 6.072829e-18, w: 0.99121857}
  m_LocalPosition: {x: -5.7658975e-11, y: 0.1714985, z: -0.6859944}
  m_LocalScale: {x: 1, y: 1, z: 1}
  m_Children:
  - {fileID: 4205618714403452}
  m_Father: {fileID: 4373828031202072}
  m_RootOrder: 2
  m_LocalEulerAnglesHint: {x: 0, y: 0, z: 0}
--- !u!4 &4569205541007462
Transform:
  m_ObjectHideFlags: 1
  m_CorrespondingSourceObject: {fileID: 0}
  m_PrefabInternal: {fileID: 100100000}
  m_GameObject: {fileID: 1672174514370088}
  m_LocalRotation: {x: -0.12368364, y: 0.046777025, z: 6.072829e-18, w: 0.99121857}
  m_LocalPosition: {x: -5.7658975e-11, y: 0.1714985, z: -0.6859944}
  m_LocalScale: {x: 1, y: 1, z: 1}
  m_Children:
  - {fileID: 4872675863449086}
  m_Father: {fileID: 4373828031202072}
  m_RootOrder: 1
  m_LocalEulerAnglesHint: {x: 0, y: 0, z: 0}
--- !u!4 &4575913658688374
Transform:
  m_ObjectHideFlags: 1
  m_CorrespondingSourceObject: {fileID: 0}
  m_PrefabInternal: {fileID: 100100000}
  m_GameObject: {fileID: 1389120870259466}
  m_LocalRotation: {x: -0.12341478, y: 0.04677143, z: 6.0728313e-18, w: 0.99125236}
  m_LocalPosition: {x: -5.7658975e-11, y: 0.1714985, z: -0.6859944}
  m_LocalScale: {x: 1, y: 1, z: 1}
  m_Children:
  - {fileID: 4296631945759686}
  m_Father: {fileID: 4373828031202072}
  m_RootOrder: 0
  m_LocalEulerAnglesHint: {x: 0, y: 0, z: 0}
--- !u!4 &4582488378875082
Transform:
  m_ObjectHideFlags: 1
  m_CorrespondingSourceObject: {fileID: 0}
  m_PrefabInternal: {fileID: 100100000}
  m_GameObject: {fileID: 1120486087132888}
<<<<<<< HEAD
  m_LocalRotation: {x: 0.26693356, y: 0.000000028720947, z: -0.000000007955243, w: 0.96371496}
=======
  m_LocalRotation: {x: 0.26693356, y: -0.000000028720947, z: 0.000000007955251, w: 0.96371496}
>>>>>>> 2a832be5
  m_LocalPosition: {x: 10.497017, y: 1.9729375, z: -18.72462}
  m_LocalScale: {x: 1, y: 1, z: 1}
  m_Children:
  - {fileID: 4427530343479044}
  - {fileID: 4228796249068446}
  - {fileID: 4760495580700348}
  m_Father: {fileID: 4723992474881974}
  m_RootOrder: 0
  m_LocalEulerAnglesHint: {x: 0, y: 0, z: 0}
--- !u!4 &4596528856238314
Transform:
  m_ObjectHideFlags: 1
  m_CorrespondingSourceObject: {fileID: 0}
  m_PrefabInternal: {fileID: 100100000}
  m_GameObject: {fileID: 1472770052843142}
  m_LocalRotation: {x: -0, y: -0, z: -0, w: 1}
  m_LocalPosition: {x: 0, y: 0, z: 0}
  m_LocalScale: {x: 1, y: 1, z: 1}
  m_Children: []
  m_Father: {fileID: 4445202394215766}
  m_RootOrder: 0
  m_LocalEulerAnglesHint: {x: 0, y: 0, z: 0}
--- !u!4 &4600617473863964
Transform:
  m_ObjectHideFlags: 1
  m_CorrespondingSourceObject: {fileID: 0}
  m_PrefabInternal: {fileID: 100100000}
  m_GameObject: {fileID: 1681546667642912}
  m_LocalRotation: {x: -0, y: -0, z: -0, w: 1}
  m_LocalPosition: {x: 0, y: 0, z: 0}
  m_LocalScale: {x: 1, y: 1, z: 1}
  m_Children: []
  m_Father: {fileID: 4228796249068446}
  m_RootOrder: 0
  m_LocalEulerAnglesHint: {x: 0, y: 0, z: 0}
--- !u!4 &4719306349691806
Transform:
  m_ObjectHideFlags: 1
  m_CorrespondingSourceObject: {fileID: 0}
  m_PrefabInternal: {fileID: 100100000}
  m_GameObject: {fileID: 1669915792995312}
  m_LocalRotation: {x: -0, y: -0, z: -0, w: 1}
  m_LocalPosition: {x: -22.502983, y: 0.0926857, z: -25.534622}
  m_LocalScale: {x: 1, y: 1, z: 1}
  m_Children:
  - {fileID: 4373828031202072}
  m_Father: {fileID: 4186788609939458}
  m_RootOrder: 1
  m_LocalEulerAnglesHint: {x: 0, y: 0, z: 0}
--- !u!4 &4723992474881974
Transform:
  m_ObjectHideFlags: 1
  m_CorrespondingSourceObject: {fileID: 0}
  m_PrefabInternal: {fileID: 100100000}
  m_GameObject: {fileID: 1822832876831176}
  m_LocalRotation: {x: -0, y: -0, z: -0, w: 1}
  m_LocalPosition: {x: 0, y: 0, z: 0}
  m_LocalScale: {x: 1, y: 1, z: 1}
  m_Children:
  - {fileID: 4582488378875082}
  - {fileID: 4424000028851348}
  - {fileID: 4802839144682696}
  m_Father: {fileID: 4186788609939458}
  m_RootOrder: 0
  m_LocalEulerAnglesHint: {x: 0, y: 0, z: 0}
--- !u!4 &4760495580700348
Transform:
  m_ObjectHideFlags: 1
  m_CorrespondingSourceObject: {fileID: 0}
  m_PrefabInternal: {fileID: 100100000}
  m_GameObject: {fileID: 1186158382073052}
<<<<<<< HEAD
  m_LocalRotation: {x: -0, y: -3.5527137e-15, z: 1.7763568e-15, w: 1}
=======
  m_LocalRotation: {x: 0.000000029802322, y: 0.000000025555284, z: -0.000000015333168,
    w: 1}
>>>>>>> 2a832be5
  m_LocalPosition: {x: 0, y: 0, z: 0}
  m_LocalScale: {x: 1, y: 1, z: 1}
  m_Children:
  - {fileID: 4178496173681256}
  m_Father: {fileID: 4582488378875082}
  m_RootOrder: 2
  m_LocalEulerAnglesHint: {x: 0, y: 0, z: 0}
--- !u!4 &4802839144682696
Transform:
  m_ObjectHideFlags: 1
  m_CorrespondingSourceObject: {fileID: 0}
  m_PrefabInternal: {fileID: 100100000}
  m_GameObject: {fileID: 1605529730440538}
  m_LocalRotation: {x: 0, y: 0, z: 0, w: 1}
  m_LocalPosition: {x: 10.497017, y: 2.0926857, z: -18.72462}
  m_LocalScale: {x: 1, y: 0.9999999, z: 0.99999994}
  m_Children:
  - {fileID: 4106087515259630}
  - {fileID: 4030592463346942}
  - {fileID: 4067428759758526}
  m_Father: {fileID: 4723992474881974}
  m_RootOrder: 2
  m_LocalEulerAnglesHint: {x: 0, y: 0, z: 0}
--- !u!4 &4817896677492626
Transform:
  m_ObjectHideFlags: 1
  m_CorrespondingSourceObject: {fileID: 0}
  m_PrefabInternal: {fileID: 100100000}
  m_GameObject: {fileID: 1639863622462932}
  m_LocalRotation: {x: -0, y: -0, z: -0, w: 1}
  m_LocalPosition: {x: 0, y: 0, z: 0}
  m_LocalScale: {x: 1, y: 1, z: 1}
  m_Children: []
  m_Father: {fileID: 4030592463346942}
  m_RootOrder: 0
  m_LocalEulerAnglesHint: {x: 0, y: 0, z: 0}
--- !u!4 &4845868955246966
Transform:
  m_ObjectHideFlags: 1
  m_CorrespondingSourceObject: {fileID: 0}
  m_PrefabInternal: {fileID: 100100000}
  m_GameObject: {fileID: 1826733651739376}
  m_LocalRotation: {x: 0.051517896, y: -2.411673e-11, z: 1.6197894e-11, w: 0.99867207}
  m_LocalPosition: {x: 0, y: 0, z: 0}
  m_LocalScale: {x: 1, y: 1, z: 1}
  m_Children:
  - {fileID: 4861476728684446}
  m_Father: {fileID: 4424000028851348}
  m_RootOrder: 2
  m_LocalEulerAnglesHint: {x: 0, y: 0, z: 0}
--- !u!4 &4856674346799646
Transform:
  m_ObjectHideFlags: 1
  m_CorrespondingSourceObject: {fileID: 0}
  m_PrefabInternal: {fileID: 100100000}
  m_GameObject: {fileID: 1793222474726282}
  m_LocalRotation: {x: -0, y: -0, z: -0, w: 1}
  m_LocalPosition: {x: 0, y: 0, z: 0}
  m_LocalScale: {x: 1, y: 1, z: 1}
  m_Children: []
  m_Father: {fileID: 4067428759758526}
  m_RootOrder: 0
  m_LocalEulerAnglesHint: {x: 0, y: 0, z: 0}
--- !u!4 &4861476728684446
Transform:
  m_ObjectHideFlags: 1
  m_CorrespondingSourceObject: {fileID: 0}
  m_PrefabInternal: {fileID: 100100000}
  m_GameObject: {fileID: 1442569163314956}
  m_LocalRotation: {x: -0, y: -0, z: -0, w: 1}
  m_LocalPosition: {x: 0, y: 0, z: 0}
  m_LocalScale: {x: 1, y: 1, z: 1}
  m_Children: []
  m_Father: {fileID: 4845868955246966}
  m_RootOrder: 0
  m_LocalEulerAnglesHint: {x: 0, y: 0, z: 0}
--- !u!4 &4872675863449086
Transform:
  m_ObjectHideFlags: 1
  m_CorrespondingSourceObject: {fileID: 0}
  m_PrefabInternal: {fileID: 100100000}
  m_GameObject: {fileID: 1704550503281256}
  m_LocalRotation: {x: -0, y: -0, z: -0, w: 1}
  m_LocalPosition: {x: 0, y: 0, z: 0}
  m_LocalScale: {x: 1, y: 1, z: 1}
  m_Children: []
  m_Father: {fileID: 4569205541007462}
  m_RootOrder: 0
  m_LocalEulerAnglesHint: {x: 0, y: 0, z: 0}
--- !u!95 &95584844864332318
Animator:
  serializedVersion: 3
  m_ObjectHideFlags: 1
  m_CorrespondingSourceObject: {fileID: 0}
  m_PrefabInternal: {fileID: 100100000}
  m_GameObject: {fileID: 1687766201779944}
  m_Enabled: 1
  m_Avatar: {fileID: 0}
  m_Controller: {fileID: 9100000, guid: 1a0b89c5c02c14ceb9dada67feb61636, type: 2}
  m_CullingMode: 0
  m_UpdateMode: 0
  m_ApplyRootMotion: 0
  m_LinearVelocityBlending: 0
  m_WarningMessage: 
  m_HasTransformHierarchy: 1
  m_AllowConstantClipSamplingOptimization: 1
  m_KeepAnimatorControllerStateOnDisable: 0
--- !u!114 &114013364442495868
MonoBehaviour:
  m_ObjectHideFlags: 1
  m_CorrespondingSourceObject: {fileID: 0}
  m_PrefabInternal: {fileID: 100100000}
  m_GameObject: {fileID: 1192928361917510}
  m_Enabled: 1
  m_EditorHideFlags: 0
  m_Script: {fileID: 11500000, guid: 45e653bab7fb20e499bda25e1b646fea, type: 3}
  m_Name: 
  m_EditorClassIdentifier: 
  m_ExcludedPropertiesInInspector:
  - m_Script
  - Header
  - Extensions
  - m_Priority
  - m_Transitions
  - m_Follow
  - m_StandbyUpdate
  - m_Lens
  m_LockStageInInspector: 00000000
  m_StreamingVersion: 20170927
  m_Priority: 10
  m_StandbyUpdate: 0
  m_LookAt: {fileID: 0}
  m_Follow: {fileID: 0}
  m_Lens:
    FieldOfView: 60
    OrthographicSize: 10
    NearClipPlane: 0.1
    FarClipPlane: 5000
    Dutch: 0
    LensShift: {x: 0, y: 0}
  m_Transitions:
    m_BlendHint: 0
    m_InheritPosition: 0
    m_OnCameraLive:
      m_PersistentCalls:
        m_Calls: []
      m_TypeName: Cinemachine.CinemachineBrain+VcamActivatedEvent, Cinemachine, Version=0.0.0.0,
        Culture=neutral, PublicKeyToken=null
  m_LegacyBlendHint: 0
  m_ComponentOwner: {fileID: 4600617473863964}
--- !u!114 &114041654967846330
MonoBehaviour:
  m_ObjectHideFlags: 1
  m_CorrespondingSourceObject: {fileID: 0}
  m_PrefabInternal: {fileID: 100100000}
  m_GameObject: {fileID: 1687766201779944}
  m_Enabled: 1
  m_EditorHideFlags: 0
  m_Script: {fileID: 11500000, guid: 325a6a3050a061e4b8aa51386c30e8e1, type: 3}
  m_Name: 
  m_EditorClassIdentifier: 
  m_ExcludedPropertiesInInspector:
  - m_Script
  m_LockStageInInspector: 
  m_StreamingVersion: 20170927
  m_Priority: 10
  m_StandbyUpdate: 0
  m_LookAt: {fileID: 0}
  m_Follow: {fileID: 0}
  m_AnimatedTarget: {fileID: 95584844864332318}
  m_LayerIndex: 0
  m_ShowDebugText: 1
  m_ChildCameras:
  - {fileID: 114676693933027276}
  - {fileID: 114543724509008454}
  m_Instructions:
  - m_FullHash: 2061192742
    m_VirtualCamera: {fileID: 114676693933027276}
    m_ActivateAfter: 0
    m_MinDuration: 0
  - m_FullHash: 754424666
    m_VirtualCamera: {fileID: 114543724509008454}
    m_ActivateAfter: 0
    m_MinDuration: 0
  m_DefaultBlend:
    m_Style: 6
    m_Time: 0.2
    m_CustomCurve:
      serializedVersion: 2
      m_Curve: []
      m_PreInfinity: 2
      m_PostInfinity: 2
      m_RotationOrder: 4
  m_CustomBlends: {fileID: 0}
  m_ParentHash:
  - m_Hash: 2061192742
    m_ParentHash: -1311372029
  - m_Hash: 754424666
    m_ParentHash: -1311372029
--- !u!114 &114044268930814566
MonoBehaviour:
  m_ObjectHideFlags: 1
  m_CorrespondingSourceObject: {fileID: 0}
  m_PrefabInternal: {fileID: 100100000}
  m_GameObject: {fileID: 1892800512164410}
  m_Enabled: 1
  m_EditorHideFlags: 0
  m_Script: {fileID: 11500000, guid: f4044717213e31446939f7bd49c896ea, type: 3}
  m_Name: 
  m_EditorClassIdentifier: 
  m_TrackedObjectOffset: {x: 0, y: 0.5, z: 0}
  m_LookaheadTime: 0
  m_LookaheadSmoothing: 10
  m_LookaheadIgnoreY: 1
  m_HorizontalDamping: 0
  m_VerticalDamping: 0
  m_ScreenX: 0.5
  m_ScreenY: 0.5
  m_DeadZoneWidth: 0
  m_DeadZoneHeight: 0
  m_SoftZoneWidth: 0.8
  m_SoftZoneHeight: 0.8
  m_BiasX: 0
  m_BiasY: 0
--- !u!114 &114048471895108634
MonoBehaviour:
  m_ObjectHideFlags: 1
  m_CorrespondingSourceObject: {fileID: 0}
  m_PrefabInternal: {fileID: 100100000}
  m_GameObject: {fileID: 1292948197796798}
  m_Enabled: 1
  m_EditorHideFlags: 0
  m_Script: {fileID: 11500000, guid: ac0b09e7857660247b1477e93731de29, type: 3}
  m_Name: 
  m_EditorClassIdentifier: 
--- !u!114 &114056724887158248
MonoBehaviour:
  m_ObjectHideFlags: 1
  m_CorrespondingSourceObject: {fileID: 0}
  m_PrefabInternal: {fileID: 100100000}
  m_GameObject: {fileID: 1704550503281256}
  m_Enabled: 1
  m_EditorHideFlags: 0
  m_Script: {fileID: 11500000, guid: f4044717213e31446939f7bd49c896ea, type: 3}
  m_Name: 
  m_EditorClassIdentifier: 
  m_TrackedObjectOffset: {x: 0, y: 0.5, z: 0}
  m_LookaheadTime: 0
  m_LookaheadSmoothing: 10
  m_LookaheadIgnoreY: 1
  m_HorizontalDamping: 0
  m_VerticalDamping: 0
  m_ScreenX: 0.45
  m_ScreenY: 0.65
  m_DeadZoneWidth: 0
  m_DeadZoneHeight: 0
  m_SoftZoneWidth: 0.8
  m_SoftZoneHeight: 0.8
  m_BiasX: 0
  m_BiasY: 0
--- !u!114 &114060203742320060
MonoBehaviour:
  m_ObjectHideFlags: 1
  m_CorrespondingSourceObject: {fileID: 0}
  m_PrefabInternal: {fileID: 100100000}
  m_GameObject: {fileID: 1892800512164410}
  m_Enabled: 1
  m_EditorHideFlags: 0
  m_Script: {fileID: 11500000, guid: 9384ab8608cdc3d479fe89cd51eed48f, type: 3}
  m_Name: 
  m_EditorClassIdentifier: 
  m_BindingMode: 4
  m_FollowOffset: {x: 0, y: 2, z: -2.5}
  m_XDamping: 0
  m_YDamping: 0
  m_ZDamping: 0
  m_PitchDamping: 0
  m_YawDamping: 0
  m_RollDamping: 0
  m_Heading:
    m_Definition: 2
    m_VelocityFilterStrength: 4
    m_Bias: 0
  m_RecenterToTargetHeading:
    m_enabled: 0
    m_WaitTime: 0
    m_RecenteringTime: 0.75
    m_LegacyHeadingDefinition: -1
    m_LegacyVelocityFilterStrength: -1
  m_XAxis:
    Value: 0
    m_MaxSpeed: 200
    m_AccelTime: 0.05
    m_DecelTime: 0.05
    m_InputAxisName: Horizontal
    m_InputAxisValue: 0
    m_InvertInput: 1
    m_MinValue: -180
    m_MaxValue: 180
    m_Wrap: 1
    m_Recentering:
      m_enabled: 0
      m_WaitTime: 1
      m_RecenteringTime: 2
      m_LegacyHeadingDefinition: -1
      m_LegacyVelocityFilterStrength: -1
  m_LegacyRadius: 3.4028235e+38
  m_LegacyHeightOffset: 3.4028235e+38
  m_LegacyHeadingBias: 3.4028235e+38
  m_HeadingIsSlave: 1
--- !u!114 &114072818498736212
MonoBehaviour:
  m_ObjectHideFlags: 1
  m_CorrespondingSourceObject: {fileID: 0}
  m_PrefabInternal: {fileID: 100100000}
  m_GameObject: {fileID: 1793222474726282}
  m_Enabled: 1
  m_EditorHideFlags: 0
  m_Script: {fileID: 11500000, guid: 9384ab8608cdc3d479fe89cd51eed48f, type: 3}
  m_Name: 
  m_EditorClassIdentifier: 
  m_BindingMode: 4
  m_FollowOffset: {x: 0, y: 2, z: -2.5}
  m_XDamping: 0
  m_YDamping: 0
  m_ZDamping: 0
  m_PitchDamping: 0
  m_YawDamping: 0
  m_RollDamping: 0
  m_Heading:
    m_Definition: 2
    m_VelocityFilterStrength: 4
    m_Bias: 0
  m_RecenterToTargetHeading:
    m_enabled: 0
    m_WaitTime: 0
    m_RecenteringTime: 0.75
    m_LegacyHeadingDefinition: -1
    m_LegacyVelocityFilterStrength: -1
  m_XAxis:
    Value: 0
    m_MaxSpeed: 200
    m_AccelTime: 0.05
    m_DecelTime: 0.05
    m_InputAxisName: Horizontal
    m_InputAxisValue: 0
    m_InvertInput: 1
    m_MinValue: -180
    m_MaxValue: 180
    m_Wrap: 1
    m_Recentering:
      m_enabled: 0
      m_WaitTime: 1
      m_RecenteringTime: 2
      m_LegacyHeadingDefinition: -1
      m_LegacyVelocityFilterStrength: -1
  m_LegacyRadius: 3.4028235e+38
  m_LegacyHeightOffset: 3.4028235e+38
  m_LegacyHeadingBias: 3.4028235e+38
  m_HeadingIsSlave: 1
--- !u!114 &114096468182596924
MonoBehaviour:
  m_ObjectHideFlags: 1
  m_CorrespondingSourceObject: {fileID: 0}
  m_PrefabInternal: {fileID: 100100000}
  m_GameObject: {fileID: 1639863622462932}
  m_Enabled: 1
  m_EditorHideFlags: 0
  m_Script: {fileID: 11500000, guid: f4044717213e31446939f7bd49c896ea, type: 3}
  m_Name: 
  m_EditorClassIdentifier: 
  m_TrackedObjectOffset: {x: 0, y: 0.5, z: 0}
  m_LookaheadTime: 0
  m_LookaheadSmoothing: 10
  m_LookaheadIgnoreY: 1
  m_HorizontalDamping: 0
  m_VerticalDamping: 0
  m_ScreenX: 0.5
  m_ScreenY: 0.5
  m_DeadZoneWidth: 0
  m_DeadZoneHeight: 0
  m_SoftZoneWidth: 0.8
  m_SoftZoneHeight: 0.8
  m_BiasX: 0
  m_BiasY: 0
--- !u!114 &114130233460895230
MonoBehaviour:
  m_ObjectHideFlags: 1
  m_CorrespondingSourceObject: {fileID: 0}
  m_PrefabInternal: {fileID: 100100000}
  m_GameObject: {fileID: 1687766201779944}
  m_Enabled: 1
  m_EditorHideFlags: 0
  m_Script: {fileID: 11500000, guid: 64c8fdcad26740a2bf26d1872d5efd63, type: 3}
  m_Name: 
  m_EditorClassIdentifier: 
  startingCameraMode: 0
  cameraModeInput: {fileID: 11400000, guid: f7e824638922944d5b76347cc85e8952, type: 2}
  cameraToggleInput: {fileID: 0}
  explorationCameraStates:
  - Exploration
  strafeCameraStates:
  - Strafe
  explorationCameraObjects: []
  strafeCameraObjects:
  - {fileID: 1504451468462078}
  explorationStateDrivenCamera: {fileID: 114676693933027276}
  strafeStateDrivenCamera: {fileID: 114543724509008454}
--- !u!114 &114151692478588784
MonoBehaviour:
  m_ObjectHideFlags: 1
  m_CorrespondingSourceObject: {fileID: 0}
  m_PrefabInternal: {fileID: 100100000}
  m_GameObject: {fileID: 1442569163314956}
  m_Enabled: 1
  m_EditorHideFlags: 0
  m_Script: {fileID: 11500000, guid: 9384ab8608cdc3d479fe89cd51eed48f, type: 3}
  m_Name: 
  m_EditorClassIdentifier: 
  m_BindingMode: 4
  m_FollowOffset: {x: 0, y: 2, z: -2}
  m_XDamping: 0
  m_YDamping: 0
  m_ZDamping: 0
  m_PitchDamping: 0
  m_YawDamping: 0
  m_RollDamping: 0
  m_Heading:
    m_Definition: 2
    m_VelocityFilterStrength: 4
    m_Bias: 0
  m_RecenterToTargetHeading:
    m_enabled: 0
    m_WaitTime: 0
    m_RecenteringTime: 0.75
    m_LegacyHeadingDefinition: -1
    m_LegacyVelocityFilterStrength: -1
  m_XAxis:
    Value: 0
    m_MaxSpeed: 200
    m_AccelTime: 0.05
    m_DecelTime: 0.05
    m_InputAxisName: Horizontal
    m_InputAxisValue: 0
    m_InvertInput: 1
    m_MinValue: -180
    m_MaxValue: 180
    m_Wrap: 1
    m_Recentering:
      m_enabled: 0
      m_WaitTime: 1
      m_RecenteringTime: 2
      m_LegacyHeadingDefinition: -1
      m_LegacyVelocityFilterStrength: -1
  m_LegacyRadius: 3.4028235e+38
  m_LegacyHeightOffset: 3.4028235e+38
  m_LegacyHeadingBias: 3.4028235e+38
  m_HeadingIsSlave: 1
--- !u!114 &114177270074831250
MonoBehaviour:
  m_ObjectHideFlags: 1
  m_CorrespondingSourceObject: {fileID: 0}
  m_PrefabInternal: {fileID: 100100000}
  m_GameObject: {fileID: 1793222474726282}
  m_Enabled: 1
  m_EditorHideFlags: 0
  m_Script: {fileID: 11500000, guid: ac0b09e7857660247b1477e93731de29, type: 3}
  m_Name: 
  m_EditorClassIdentifier: 
--- !u!114 &114219793009162064
MonoBehaviour:
  m_ObjectHideFlags: 1
  m_CorrespondingSourceObject: {fileID: 0}
  m_PrefabInternal: {fileID: 100100000}
  m_GameObject: {fileID: 1156520514125418}
  m_Enabled: 1
  m_EditorHideFlags: 0
  m_Script: {fileID: 11500000, guid: ac0b09e7857660247b1477e93731de29, type: 3}
  m_Name: 
  m_EditorClassIdentifier: 
--- !u!114 &114223114812790036
MonoBehaviour:
  m_ObjectHideFlags: 1
  m_CorrespondingSourceObject: {fileID: 0}
  m_PrefabInternal: {fileID: 100100000}
  m_GameObject: {fileID: 1639863622462932}
  m_Enabled: 1
  m_EditorHideFlags: 0
  m_Script: {fileID: 11500000, guid: 9384ab8608cdc3d479fe89cd51eed48f, type: 3}
  m_Name: 
  m_EditorClassIdentifier: 
  m_BindingMode: 4
  m_FollowOffset: {x: 0, y: 2, z: -2.5}
  m_XDamping: 0
  m_YDamping: 0
  m_ZDamping: 0
  m_PitchDamping: 0
  m_YawDamping: 0
  m_RollDamping: 0
  m_Heading:
    m_Definition: 2
    m_VelocityFilterStrength: 4
    m_Bias: 0
  m_RecenterToTargetHeading:
    m_enabled: 0
    m_WaitTime: 0
    m_RecenteringTime: 0.75
    m_LegacyHeadingDefinition: -1
    m_LegacyVelocityFilterStrength: -1
  m_XAxis:
    Value: 0
    m_MaxSpeed: 200
    m_AccelTime: 0.05
    m_DecelTime: 0.05
    m_InputAxisName: Horizontal
    m_InputAxisValue: 0
    m_InvertInput: 1
    m_MinValue: -180
    m_MaxValue: 180
    m_Wrap: 1
    m_Recentering:
      m_enabled: 0
      m_WaitTime: 1
      m_RecenteringTime: 2
      m_LegacyHeadingDefinition: -1
      m_LegacyVelocityFilterStrength: -1
  m_LegacyRadius: 3.4028235e+38
  m_LegacyHeightOffset: 3.4028235e+38
  m_LegacyHeadingBias: 3.4028235e+38
  m_HeadingIsSlave: 1
--- !u!114 &114228145892611036
MonoBehaviour:
  m_ObjectHideFlags: 1
  m_CorrespondingSourceObject: {fileID: 0}
  m_PrefabInternal: {fileID: 100100000}
  m_GameObject: {fileID: 1283650879561672}
  m_Enabled: 1
  m_EditorHideFlags: 0
  m_Script: {fileID: 11500000, guid: ac0b09e7857660247b1477e93731de29, type: 3}
  m_Name: 
  m_EditorClassIdentifier: 
--- !u!114 &114232086835551740
MonoBehaviour:
  m_ObjectHideFlags: 1
  m_CorrespondingSourceObject: {fileID: 0}
  m_PrefabInternal: {fileID: 100100000}
  m_GameObject: {fileID: 1292948197796798}
  m_Enabled: 1
  m_EditorHideFlags: 0
  m_Script: {fileID: 11500000, guid: f4044717213e31446939f7bd49c896ea, type: 3}
  m_Name: 
  m_EditorClassIdentifier: 
  m_TrackedObjectOffset: {x: 0, y: 0.5, z: 0}
  m_LookaheadTime: 0
  m_LookaheadSmoothing: 10
  m_LookaheadIgnoreY: 1
  m_HorizontalDamping: 0
  m_VerticalDamping: 0
  m_ScreenX: 0.5
  m_ScreenY: 0.5
  m_DeadZoneWidth: 0
  m_DeadZoneHeight: 0.1
  m_SoftZoneWidth: 0.8
  m_SoftZoneHeight: 0.8
  m_BiasX: 0
  m_BiasY: 0
--- !u!114 &114234378447348548
MonoBehaviour:
  m_ObjectHideFlags: 1
  m_CorrespondingSourceObject: {fileID: 0}
  m_PrefabInternal: {fileID: 100100000}
  m_GameObject: {fileID: 1453166983104914}
  m_Enabled: 1
  m_EditorHideFlags: 0
  m_Script: {fileID: 11500000, guid: f4044717213e31446939f7bd49c896ea, type: 3}
  m_Name: 
  m_EditorClassIdentifier: 
  m_TrackedObjectOffset: {x: 0, y: 0.5, z: 0}
  m_LookaheadTime: 0
  m_LookaheadSmoothing: 10
  m_LookaheadIgnoreY: 1
  m_HorizontalDamping: 0
  m_VerticalDamping: 0
  m_ScreenX: 0.45
  m_ScreenY: 0.65
  m_DeadZoneWidth: 0
  m_DeadZoneHeight: 0.1
  m_SoftZoneWidth: 0.8
  m_SoftZoneHeight: 0.8
  m_BiasX: 0
  m_BiasY: 0
--- !u!114 &114239981747115512
MonoBehaviour:
  m_ObjectHideFlags: 1
  m_CorrespondingSourceObject: {fileID: 0}
  m_PrefabInternal: {fileID: 100100000}
  m_GameObject: {fileID: 1442569163314956}
  m_Enabled: 1
  m_EditorHideFlags: 0
  m_Script: {fileID: 11500000, guid: f4044717213e31446939f7bd49c896ea, type: 3}
  m_Name: 
  m_EditorClassIdentifier: 
  m_TrackedObjectOffset: {x: 0, y: 0.5, z: 0}
  m_LookaheadTime: 0
  m_LookaheadSmoothing: 10
  m_LookaheadIgnoreY: 1
  m_HorizontalDamping: 0
  m_VerticalDamping: 0
  m_ScreenX: 0.5
  m_ScreenY: 0.5
  m_DeadZoneWidth: 0
  m_DeadZoneHeight: 0
  m_SoftZoneWidth: 0.8
  m_SoftZoneHeight: 0.8
  m_BiasX: 0
  m_BiasY: 0
--- !u!114 &114264245069841722
MonoBehaviour:
  m_ObjectHideFlags: 1
  m_CorrespondingSourceObject: {fileID: 0}
  m_PrefabInternal: {fileID: 100100000}
  m_GameObject: {fileID: 1513473830723932}
  m_Enabled: 1
  m_EditorHideFlags: 0
  m_Script: {fileID: 11500000, guid: 319d2fe34a804e245819465c9505ea59, type: 3}
  m_Name: 
  m_EditorClassIdentifier: 
  m_ExcludedPropertiesInInspector:
  - m_Script
  m_LockStageInInspector: 
  m_StreamingVersion: 20170927
  m_Priority: 10
  m_StandbyUpdate: 0
  m_LookAt: {fileID: 0}
  m_Follow: {fileID: 0}
  m_CommonLens: 1
  m_Lens:
    FieldOfView: 60
    OrthographicSize: 10
    NearClipPlane: 0.1
    FarClipPlane: 5000
    Dutch: 0
    LensShift: {x: 0, y: 0}
  m_Transitions:
    m_BlendHint: 0
    m_InheritPosition: 1
    m_OnCameraLive:
      m_PersistentCalls:
        m_Calls: []
      m_TypeName: Cinemachine.CinemachineBrain+VcamActivatedEvent, Cinemachine, Version=0.0.0.0,
        Culture=neutral, PublicKeyToken=null
  m_LegacyBlendHint: 0
  m_YAxis:
    Value: 0.5
    m_MaxSpeed: 1.25
    m_AccelTime: 0.05
    m_DecelTime: 0.05
    m_InputAxisName: Vertical
    m_InputAxisValue: 0
    m_InvertInput: 0
    m_MinValue: 0
    m_MaxValue: 1
    m_Wrap: 0
    m_Recentering:
      m_enabled: 0
      m_WaitTime: 1
      m_RecenteringTime: 2
      m_LegacyHeadingDefinition: -1
      m_LegacyVelocityFilterStrength: -1
  m_YAxisRecentering:
    m_enabled: 0
    m_WaitTime: 1
    m_RecenteringTime: 2
    m_LegacyHeadingDefinition: -1
    m_LegacyVelocityFilterStrength: -1
  m_XAxis:
    Value: 0
    m_MaxSpeed: 200
    m_AccelTime: 0.05
    m_DecelTime: 0.05
    m_InputAxisName: Horizontal
    m_InputAxisValue: 0
    m_InvertInput: 1
    m_MinValue: -180
    m_MaxValue: 180
    m_Wrap: 1
    m_Recentering:
      m_enabled: 0
      m_WaitTime: 1
      m_RecenteringTime: 2
      m_LegacyHeadingDefinition: -1
      m_LegacyVelocityFilterStrength: -1
  m_Heading:
    m_Definition: 2
    m_VelocityFilterStrength: 4
    m_Bias: 0
  m_RecenterToTargetHeading:
    m_enabled: 0
    m_WaitTime: 0
    m_RecenteringTime: 0.75
    m_LegacyHeadingDefinition: -1
    m_LegacyVelocityFilterStrength: -1
  m_BindingMode: 4
  m_SplineCurvature: 0
  m_Orbits:
  - m_Height: 2.5
    m_Radius: 2
  - m_Height: 1.5
    m_Radius: 2
  - m_Height: 0
    m_Radius: 2
  m_LegacyHeadingBias: 3.4028235e+38
  m_Rigs:
  - {fileID: 114864384626553136}
  - {fileID: 114848660211541024}
  - {fileID: 114370785975822036}
--- !u!114 &114271574762435642
MonoBehaviour:
  m_ObjectHideFlags: 1
  m_CorrespondingSourceObject: {fileID: 0}
  m_PrefabInternal: {fileID: 100100000}
  m_GameObject: {fileID: 1240243457904666}
  m_Enabled: 1
  m_EditorHideFlags: 0
  m_Script: {fileID: 11500000, guid: 45e653bab7fb20e499bda25e1b646fea, type: 3}
  m_Name: 
  m_EditorClassIdentifier: 
  m_ExcludedPropertiesInInspector:
  - m_Script
  - Header
  - Extensions
  - m_Priority
  - m_Transitions
  - m_Follow
  - m_StandbyUpdate
  - m_Lens
  m_LockStageInInspector: 00000000
  m_StreamingVersion: 20170927
  m_Priority: 10
  m_StandbyUpdate: 0
  m_LookAt: {fileID: 0}
  m_Follow: {fileID: 0}
  m_Lens:
    FieldOfView: 60
    OrthographicSize: 10
    NearClipPlane: 0.1
    FarClipPlane: 5000
    Dutch: 0
    LensShift: {x: 0, y: 0}
  m_Transitions:
    m_BlendHint: 0
    m_InheritPosition: 0
    m_OnCameraLive:
      m_PersistentCalls:
        m_Calls: []
      m_TypeName: Cinemachine.CinemachineBrain+VcamActivatedEvent, Cinemachine, Version=0.0.0.0,
        Culture=neutral, PublicKeyToken=null
  m_LegacyBlendHint: 0
  m_ComponentOwner: {fileID: 4856674346799646}
--- !u!114 &114315799969201444
MonoBehaviour:
  m_ObjectHideFlags: 1
  m_CorrespondingSourceObject: {fileID: 0}
  m_PrefabInternal: {fileID: 100100000}
  m_GameObject: {fileID: 1120486087132888}
  m_Enabled: 1
  m_EditorHideFlags: 0
  m_Script: {fileID: 11500000, guid: 319d2fe34a804e245819465c9505ea59, type: 3}
  m_Name: 
  m_EditorClassIdentifier: 
  m_ExcludedPropertiesInInspector:
  - m_Script
  m_LockStageInInspector: 
  m_StreamingVersion: 20170927
  m_Priority: 10
  m_StandbyUpdate: 0
  m_LookAt: {fileID: 0}
  m_Follow: {fileID: 0}
  m_CommonLens: 1
  m_Lens:
    FieldOfView: 60
    OrthographicSize: 10
    NearClipPlane: 0.1
    FarClipPlane: 5000
    Dutch: 0
    LensShift: {x: 0, y: 0}
  m_Transitions:
    m_BlendHint: 0
    m_InheritPosition: 1
    m_OnCameraLive:
      m_PersistentCalls:
        m_Calls: []
      m_TypeName: Cinemachine.CinemachineBrain+VcamActivatedEvent, Cinemachine, Version=0.0.0.0,
        Culture=neutral, PublicKeyToken=null
  m_LegacyBlendHint: 0
  m_YAxis:
    Value: 0.5
    m_MaxSpeed: 1.25
    m_AccelTime: 0.05
    m_DecelTime: 0.05
    m_InputAxisName: Vertical
    m_InputAxisValue: 0
    m_InvertInput: 0
    m_MinValue: 0
    m_MaxValue: 1
    m_Wrap: 0
    m_Recentering:
      m_enabled: 0
      m_WaitTime: 1
      m_RecenteringTime: 2
      m_LegacyHeadingDefinition: -1
      m_LegacyVelocityFilterStrength: -1
  m_YAxisRecentering:
    m_enabled: 0
    m_WaitTime: 1
    m_RecenteringTime: 2
    m_LegacyHeadingDefinition: -1
    m_LegacyVelocityFilterStrength: -1
  m_XAxis:
    Value: 0
    m_MaxSpeed: 200
    m_AccelTime: 0.05
    m_DecelTime: 0.05
    m_InputAxisName: Horizontal
    m_InputAxisValue: 0
    m_InvertInput: 1
    m_MinValue: -180
    m_MaxValue: 180
    m_Wrap: 1
    m_Recentering:
      m_enabled: 0
      m_WaitTime: 1
      m_RecenteringTime: 2
      m_LegacyHeadingDefinition: -1
      m_LegacyVelocityFilterStrength: -1
  m_Heading:
    m_Definition: 2
    m_VelocityFilterStrength: 4
    m_Bias: 0
  m_RecenterToTargetHeading:
    m_enabled: 0
    m_WaitTime: 0
    m_RecenteringTime: 0.75
    m_LegacyHeadingDefinition: -1
    m_LegacyVelocityFilterStrength: -1
  m_BindingMode: 4
  m_SplineCurvature: 0
  m_Orbits:
  - m_Height: 3
    m_Radius: 1
  - m_Height: 2
    m_Radius: 2.5
  - m_Height: -0.5
    m_Radius: 3
  m_LegacyHeadingBias: 3.4028235e+38
  m_Rigs:
  - {fileID: 114341485954579774}
  - {fileID: 114013364442495868}
  - {fileID: 114856603926749868}
--- !u!114 &114334912323562212
MonoBehaviour:
  m_ObjectHideFlags: 1
  m_CorrespondingSourceObject: {fileID: 0}
  m_PrefabInternal: {fileID: 100100000}
  m_GameObject: {fileID: 1388025207509034}
  m_Enabled: 1
  m_EditorHideFlags: 0
  m_Script: {fileID: 708705254, guid: f70555f144d8491a825f0804e09c671c, type: 3}
  m_Name: 
  m_EditorClassIdentifier: 
  m_Material: {fileID: 0}
  m_Color: {r: 0.19607843, g: 0.19607843, b: 0.19607843, a: 1}
  m_RaycastTarget: 1
  m_OnCullStateChanged:
    m_PersistentCalls:
      m_Calls: []
    m_TypeName: UnityEngine.UI.MaskableGraphic+CullStateChangedEvent, UnityEngine.UI,
      Version=1.0.0.0, Culture=neutral, PublicKeyToken=null
  m_FontData:
    m_Font: {fileID: 10102, guid: 0000000000000000e000000000000000, type: 0}
    m_FontSize: 14
    m_FontStyle: 0
    m_BestFit: 0
    m_MinSize: 10
    m_MaxSize: 40
    m_Alignment: 1
    m_AlignByGeometry: 0
    m_RichText: 1
    m_HorizontalOverflow: 0
    m_VerticalOverflow: 0
    m_LineSpacing: 1
  m_Text: 
--- !u!114 &114341485954579774
MonoBehaviour:
  m_ObjectHideFlags: 1
  m_CorrespondingSourceObject: {fileID: 0}
  m_PrefabInternal: {fileID: 100100000}
  m_GameObject: {fileID: 1784275661457400}
  m_Enabled: 1
  m_EditorHideFlags: 0
  m_Script: {fileID: 11500000, guid: 45e653bab7fb20e499bda25e1b646fea, type: 3}
  m_Name: 
  m_EditorClassIdentifier: 
  m_ExcludedPropertiesInInspector:
  - m_Script
  - Header
  - Extensions
  - m_Priority
  - m_Transitions
  - m_Follow
  - m_StandbyUpdate
  - m_Lens
  m_LockStageInInspector: 00000000
  m_StreamingVersion: 20170927
  m_Priority: 10
  m_StandbyUpdate: 0
  m_LookAt: {fileID: 0}
  m_Follow: {fileID: 0}
  m_Lens:
    FieldOfView: 60
    OrthographicSize: 10
    NearClipPlane: 0.1
    FarClipPlane: 5000
    Dutch: 0
    LensShift: {x: 0, y: 0}
  m_Transitions:
    m_BlendHint: 0
    m_InheritPosition: 0
    m_OnCameraLive:
      m_PersistentCalls:
        m_Calls: []
      m_TypeName: Cinemachine.CinemachineBrain+VcamActivatedEvent, Cinemachine, Version=0.0.0.0,
        Culture=neutral, PublicKeyToken=null
  m_LegacyBlendHint: 0
  m_ComponentOwner: {fileID: 4102374129714516}
--- !u!114 &114348424383460974
MonoBehaviour:
  m_ObjectHideFlags: 1
  m_CorrespondingSourceObject: {fileID: 0}
  m_PrefabInternal: {fileID: 100100000}
  m_GameObject: {fileID: 1782209219057524}
  m_Enabled: 1
  m_EditorHideFlags: 0
  m_Script: {fileID: 11500000, guid: f4044717213e31446939f7bd49c896ea, type: 3}
  m_Name: 
  m_EditorClassIdentifier: 
  m_TrackedObjectOffset: {x: 0, y: 0.5, z: 0}
  m_LookaheadTime: 0
  m_LookaheadSmoothing: 10
  m_LookaheadIgnoreY: 1
  m_HorizontalDamping: 0
  m_VerticalDamping: 0
  m_ScreenX: 0.5
  m_ScreenY: 0.5
  m_DeadZoneWidth: 0
  m_DeadZoneHeight: 0
  m_SoftZoneWidth: 0.8
  m_SoftZoneHeight: 0.8
  m_BiasX: 0
  m_BiasY: 0
--- !u!114 &114356943451860242
MonoBehaviour:
  m_ObjectHideFlags: 1
  m_CorrespondingSourceObject: {fileID: 0}
  m_PrefabInternal: {fileID: 100100000}
  m_GameObject: {fileID: 1669915792995312}
  m_Enabled: 1
  m_EditorHideFlags: 0
  m_Script: {fileID: 11500000, guid: e501d18bb52cf8c40b1853ca4904654f, type: 3}
  m_Name: 
  m_EditorClassIdentifier: 
  m_CollideAgainst:
    serializedVersion: 2
    m_Bits: 1
  m_IgnoreTag: 
  m_TransparentLayers:
    serializedVersion: 2
    m_Bits: 0
  m_MinimumDistanceFromTarget: 0.1
  m_AvoidObstacles: 1
  m_DistanceLimit: 0
  m_MinimumOcclusionTime: 0
  m_CameraRadius: 0.2
  m_Strategy: 1
  m_MaximumEffort: 4
  m_SmoothingTime: 0
  m_Damping: 0
  m_DampingWhenOccluded: 0
  m_OptimalTargetDistance: 0
--- !u!114 &114364138374938888
MonoBehaviour:
  m_ObjectHideFlags: 1
  m_CorrespondingSourceObject: {fileID: 0}
  m_PrefabInternal: {fileID: 100100000}
  m_GameObject: {fileID: 1876376597678032}
  m_Enabled: 1
  m_EditorHideFlags: 0
  m_Script: {fileID: 11500000, guid: 45e653bab7fb20e499bda25e1b646fea, type: 3}
  m_Name: 
  m_EditorClassIdentifier: 
  m_ExcludedPropertiesInInspector:
  - m_Script
  - Header
  - Extensions
  - m_Priority
  - m_Transitions
  - m_Follow
  - m_StandbyUpdate
  - m_Lens
  m_LockStageInInspector: 00000000
  m_StreamingVersion: 20170927
  m_Priority: 10
  m_StandbyUpdate: 0
  m_LookAt: {fileID: 0}
  m_Follow: {fileID: 0}
  m_Lens:
    FieldOfView: 60
    OrthographicSize: 10
    NearClipPlane: 0.1
    FarClipPlane: 5000
    Dutch: 0
    LensShift: {x: 0, y: 0}
  m_Transitions:
    m_BlendHint: 0
    m_InheritPosition: 0
    m_OnCameraLive:
      m_PersistentCalls:
        m_Calls: []
      m_TypeName: Cinemachine.CinemachineBrain+VcamActivatedEvent, Cinemachine, Version=0.0.0.0,
        Culture=neutral, PublicKeyToken=null
  m_LegacyBlendHint: 0
  m_ComponentOwner: {fileID: 4285489330634484}
--- !u!114 &114370785975822036
MonoBehaviour:
  m_ObjectHideFlags: 1
  m_CorrespondingSourceObject: {fileID: 0}
  m_PrefabInternal: {fileID: 100100000}
  m_GameObject: {fileID: 1567627073802230}
  m_Enabled: 1
  m_EditorHideFlags: 0
  m_Script: {fileID: 11500000, guid: 45e653bab7fb20e499bda25e1b646fea, type: 3}
  m_Name: 
  m_EditorClassIdentifier: 
  m_ExcludedPropertiesInInspector:
  - m_Script
  - Header
  - Extensions
  - m_Priority
  - m_Transitions
  - m_Follow
  - m_StandbyUpdate
  - m_Lens
  m_LockStageInInspector: 00000000
  m_StreamingVersion: 20170927
  m_Priority: 10
  m_StandbyUpdate: 0
  m_LookAt: {fileID: 0}
  m_Follow: {fileID: 0}
  m_Lens:
    FieldOfView: 60
    OrthographicSize: 10
    NearClipPlane: 0.1
    FarClipPlane: 5000
    Dutch: 0
    LensShift: {x: 0, y: 0}
  m_Transitions:
    m_BlendHint: 0
    m_InheritPosition: 0
    m_OnCameraLive:
      m_PersistentCalls:
        m_Calls: []
      m_TypeName: Cinemachine.CinemachineBrain+VcamActivatedEvent, Cinemachine, Version=0.0.0.0,
        Culture=neutral, PublicKeyToken=null
  m_LegacyBlendHint: 0
  m_ComponentOwner: {fileID: 4205618714403452}
--- !u!114 &114394646116670230
MonoBehaviour:
  m_ObjectHideFlags: 1
  m_CorrespondingSourceObject: {fileID: 0}
  m_PrefabInternal: {fileID: 100100000}
  m_GameObject: {fileID: 1782209219057524}
  m_Enabled: 1
  m_EditorHideFlags: 0
  m_Script: {fileID: 11500000, guid: ac0b09e7857660247b1477e93731de29, type: 3}
  m_Name: 
  m_EditorClassIdentifier: 
--- !u!114 &114404548336524496
MonoBehaviour:
  m_ObjectHideFlags: 1
  m_CorrespondingSourceObject: {fileID: 0}
  m_PrefabInternal: {fileID: 100100000}
  m_GameObject: {fileID: 1704550503281256}
  m_Enabled: 1
  m_EditorHideFlags: 0
  m_Script: {fileID: 11500000, guid: 9384ab8608cdc3d479fe89cd51eed48f, type: 3}
  m_Name: 
  m_EditorClassIdentifier: 
  m_BindingMode: 4
  m_FollowOffset: {x: 0, y: 1.5, z: -2}
  m_XDamping: 0
  m_YDamping: 0
  m_ZDamping: 0
  m_PitchDamping: 0
  m_YawDamping: 0
  m_RollDamping: 0
  m_Heading:
    m_Definition: 2
    m_VelocityFilterStrength: 4
    m_Bias: 0
  m_RecenterToTargetHeading:
    m_enabled: 0
    m_WaitTime: 0
    m_RecenteringTime: 0.75
    m_LegacyHeadingDefinition: -1
    m_LegacyVelocityFilterStrength: -1
  m_XAxis:
    Value: 0
    m_MaxSpeed: 200
    m_AccelTime: 0.05
    m_DecelTime: 0.05
    m_InputAxisName: Horizontal
    m_InputAxisValue: 0
    m_InvertInput: 1
    m_MinValue: -180
    m_MaxValue: 180
    m_Wrap: 1
    m_Recentering:
      m_enabled: 0
      m_WaitTime: 1
      m_RecenteringTime: 2
      m_LegacyHeadingDefinition: -1
      m_LegacyVelocityFilterStrength: -1
  m_LegacyRadius: 3.4028235e+38
  m_LegacyHeightOffset: 3.4028235e+38
  m_LegacyHeadingBias: 3.4028235e+38
  m_HeadingIsSlave: 1
--- !u!114 &114413244992354400
MonoBehaviour:
  m_ObjectHideFlags: 1
  m_CorrespondingSourceObject: {fileID: 0}
  m_PrefabInternal: {fileID: 100100000}
  m_GameObject: {fileID: 1472770052843142}
  m_Enabled: 1
  m_EditorHideFlags: 0
  m_Script: {fileID: 11500000, guid: ac0b09e7857660247b1477e93731de29, type: 3}
  m_Name: 
  m_EditorClassIdentifier: 
--- !u!114 &114423251854846282
MonoBehaviour:
  m_ObjectHideFlags: 1
  m_CorrespondingSourceObject: {fileID: 0}
  m_PrefabInternal: {fileID: 100100000}
  m_GameObject: {fileID: 1453166983104914}
  m_Enabled: 1
  m_EditorHideFlags: 0
  m_Script: {fileID: 11500000, guid: ac0b09e7857660247b1477e93731de29, type: 3}
  m_Name: 
  m_EditorClassIdentifier: 
--- !u!114 &114444314773004398
MonoBehaviour:
  m_ObjectHideFlags: 1
  m_CorrespondingSourceObject: {fileID: 0}
  m_PrefabInternal: {fileID: 100100000}
  m_GameObject: {fileID: 1377793946342890}
  m_Enabled: 1
  m_EditorHideFlags: 0
  m_Script: {fileID: 11500000, guid: 45e653bab7fb20e499bda25e1b646fea, type: 3}
  m_Name: 
  m_EditorClassIdentifier: 
  m_ExcludedPropertiesInInspector:
  - m_Script
  - Header
  - Extensions
  - m_Priority
  - m_Transitions
  - m_Follow
  - m_StandbyUpdate
  - m_Lens
  m_LockStageInInspector: 00000000
  m_StreamingVersion: 20170927
  m_Priority: 10
  m_StandbyUpdate: 0
  m_LookAt: {fileID: 0}
  m_Follow: {fileID: 0}
  m_Lens:
    FieldOfView: 60
    OrthographicSize: 10
    NearClipPlane: 0.1
    FarClipPlane: 5000
    Dutch: 0
    LensShift: {x: 0, y: 0}
  m_Transitions:
    m_BlendHint: 0
    m_InheritPosition: 0
    m_OnCameraLive:
      m_PersistentCalls:
        m_Calls: []
      m_TypeName: Cinemachine.CinemachineBrain+VcamActivatedEvent, Cinemachine, Version=0.0.0.0,
        Culture=neutral, PublicKeyToken=null
  m_LegacyBlendHint: 0
  m_ComponentOwner: {fileID: 4596528856238314}
--- !u!114 &114444615602800506
MonoBehaviour:
  m_ObjectHideFlags: 1
  m_CorrespondingSourceObject: {fileID: 0}
  m_PrefabInternal: {fileID: 100100000}
  m_GameObject: {fileID: 1826733651739376}
  m_Enabled: 1
  m_EditorHideFlags: 0
  m_Script: {fileID: 11500000, guid: 45e653bab7fb20e499bda25e1b646fea, type: 3}
  m_Name: 
  m_EditorClassIdentifier: 
  m_ExcludedPropertiesInInspector:
  - m_Script
  - Header
  - Extensions
  - m_Priority
  - m_Transitions
  - m_Follow
  - m_StandbyUpdate
  - m_Lens
  m_LockStageInInspector: 00000000
  m_StreamingVersion: 20170927
  m_Priority: 10
  m_StandbyUpdate: 0
  m_LookAt: {fileID: 0}
  m_Follow: {fileID: 0}
  m_Lens:
    FieldOfView: 60
    OrthographicSize: 10
    NearClipPlane: 0.1
    FarClipPlane: 5000
    Dutch: 0
    LensShift: {x: 0, y: 0}
  m_Transitions:
    m_BlendHint: 0
    m_InheritPosition: 0
    m_OnCameraLive:
      m_PersistentCalls:
        m_Calls: []
      m_TypeName: Cinemachine.CinemachineBrain+VcamActivatedEvent, Cinemachine, Version=0.0.0.0,
        Culture=neutral, PublicKeyToken=null
  m_LegacyBlendHint: 0
  m_ComponentOwner: {fileID: 4861476728684446}
--- !u!114 &114457833999377748
MonoBehaviour:
  m_ObjectHideFlags: 1
  m_CorrespondingSourceObject: {fileID: 0}
  m_PrefabInternal: {fileID: 100100000}
  m_GameObject: {fileID: 1056823634585220}
  m_Enabled: 1
  m_EditorHideFlags: 0
  m_Script: {fileID: 1980459831, guid: f70555f144d8491a825f0804e09c671c, type: 3}
  m_Name: 
  m_EditorClassIdentifier: 
  m_UiScaleMode: 1
  m_ReferencePixelsPerUnit: 100
  m_ScaleFactor: 1
  m_ReferenceResolution: {x: 800, y: 600}
  m_ScreenMatchMode: 0
  m_MatchWidthOrHeight: 0
  m_PhysicalUnit: 3
  m_FallbackScreenDPI: 96
  m_DefaultSpriteDPI: 96
  m_DynamicPixelsPerUnit: 1
--- !u!114 &114469699263174334
MonoBehaviour:
  m_ObjectHideFlags: 1
  m_CorrespondingSourceObject: {fileID: 0}
  m_PrefabInternal: {fileID: 100100000}
  m_GameObject: {fileID: 1639863622462932}
  m_Enabled: 1
  m_EditorHideFlags: 0
  m_Script: {fileID: 11500000, guid: ac0b09e7857660247b1477e93731de29, type: 3}
  m_Name: 
  m_EditorClassIdentifier: 
--- !u!114 &114493775992509544
MonoBehaviour:
  m_ObjectHideFlags: 1
  m_CorrespondingSourceObject: {fileID: 0}
  m_PrefabInternal: {fileID: 100100000}
  m_GameObject: {fileID: 1156520514125418}
  m_Enabled: 1
  m_EditorHideFlags: 0
  m_Script: {fileID: 11500000, guid: 9384ab8608cdc3d479fe89cd51eed48f, type: 3}
  m_Name: 
  m_EditorClassIdentifier: 
  m_BindingMode: 4
  m_FollowOffset: {x: 0, y: 2, z: -2}
  m_XDamping: 0
  m_YDamping: 0
  m_ZDamping: 0
  m_PitchDamping: 0
  m_YawDamping: 0
  m_RollDamping: 0
  m_Heading:
    m_Definition: 2
    m_VelocityFilterStrength: 4
    m_Bias: 0
  m_RecenterToTargetHeading:
    m_enabled: 0
    m_WaitTime: 0
    m_RecenteringTime: 0.75
    m_LegacyHeadingDefinition: -1
    m_LegacyVelocityFilterStrength: -1
  m_XAxis:
    Value: 0
    m_MaxSpeed: 200
    m_AccelTime: 0.05
    m_DecelTime: 0.05
    m_InputAxisName: Horizontal
    m_InputAxisValue: 0
    m_InvertInput: 1
    m_MinValue: -180
    m_MaxValue: 180
    m_Wrap: 1
    m_Recentering:
      m_enabled: 0
      m_WaitTime: 1
      m_RecenteringTime: 2
      m_LegacyHeadingDefinition: -1
      m_LegacyVelocityFilterStrength: -1
  m_LegacyRadius: 3.4028235e+38
  m_LegacyHeightOffset: 3.4028235e+38
  m_LegacyHeadingBias: 3.4028235e+38
  m_HeadingIsSlave: 1
--- !u!114 &114494693826566348
MonoBehaviour:
  m_ObjectHideFlags: 1
  m_CorrespondingSourceObject: {fileID: 0}
  m_PrefabInternal: {fileID: 100100000}
  m_GameObject: {fileID: 1472770052843142}
  m_Enabled: 1
  m_EditorHideFlags: 0
  m_Script: {fileID: 11500000, guid: f4044717213e31446939f7bd49c896ea, type: 3}
  m_Name: 
  m_EditorClassIdentifier: 
  m_TrackedObjectOffset: {x: 0, y: 0.5, z: 0}
  m_LookaheadTime: 0
  m_LookaheadSmoothing: 10
  m_LookaheadIgnoreY: 1
  m_HorizontalDamping: 0
  m_VerticalDamping: 0
  m_ScreenX: 0.5
  m_ScreenY: 0.5
  m_DeadZoneWidth: 0
  m_DeadZoneHeight: 0
  m_SoftZoneWidth: 0.8
  m_SoftZoneHeight: 0.8
  m_BiasX: 0
  m_BiasY: 0
--- !u!114 &114543724509008454
MonoBehaviour:
  m_ObjectHideFlags: 1
  m_CorrespondingSourceObject: {fileID: 0}
  m_PrefabInternal: {fileID: 100100000}
  m_GameObject: {fileID: 1669915792995312}
  m_Enabled: 1
  m_EditorHideFlags: 0
  m_Script: {fileID: 11500000, guid: 325a6a3050a061e4b8aa51386c30e8e1, type: 3}
  m_Name: 
  m_EditorClassIdentifier: 
  m_ExcludedPropertiesInInspector:
  - m_Script
  m_LockStageInInspector: 
  m_StreamingVersion: 20170927
  m_Priority: 10
  m_StandbyUpdate: 0
  m_LookAt: {fileID: 0}
  m_Follow: {fileID: 0}
  m_AnimatedTarget: {fileID: 0}
  m_LayerIndex: 1
  m_ShowDebugText: 0
  m_ChildCameras: []
  m_Instructions:
  - m_FullHash: 0
    m_VirtualCamera: {fileID: 114264245069841722}
    m_ActivateAfter: 0
    m_MinDuration: 0
  m_DefaultBlend:
    m_Style: 1
    m_Time: 0.5
    m_CustomCurve:
      serializedVersion: 2
      m_Curve: []
      m_PreInfinity: 2
      m_PostInfinity: 2
      m_RotationOrder: 4
  m_CustomBlends: {fileID: 0}
  m_ParentHash: []
--- !u!114 &114588037232497310
MonoBehaviour:
  m_ObjectHideFlags: 1
  m_CorrespondingSourceObject: {fileID: 0}
  m_PrefabInternal: {fileID: 100100000}
  m_GameObject: {fileID: 1704550503281256}
  m_Enabled: 1
  m_EditorHideFlags: 0
  m_Script: {fileID: 11500000, guid: ac0b09e7857660247b1477e93731de29, type: 3}
  m_Name: 
  m_EditorClassIdentifier: 
--- !u!114 &114602190146801296
MonoBehaviour:
  m_ObjectHideFlags: 1
  m_CorrespondingSourceObject: {fileID: 0}
  m_PrefabInternal: {fileID: 100100000}
  m_GameObject: {fileID: 1283650879561672}
  m_Enabled: 1
  m_EditorHideFlags: 0
  m_Script: {fileID: 11500000, guid: f4044717213e31446939f7bd49c896ea, type: 3}
  m_Name: 
  m_EditorClassIdentifier: 
  m_TrackedObjectOffset: {x: 0, y: 0.5, z: 0}
  m_LookaheadTime: 0
  m_LookaheadSmoothing: 10
  m_LookaheadIgnoreY: 1
  m_HorizontalDamping: 0
  m_VerticalDamping: 0
  m_ScreenX: 0.45
  m_ScreenY: 0.65
  m_DeadZoneWidth: 0
  m_DeadZoneHeight: 0
  m_SoftZoneWidth: 0.8
  m_SoftZoneHeight: 0.8
  m_BiasX: 0
  m_BiasY: 0
--- !u!114 &114606352198811924
MonoBehaviour:
  m_ObjectHideFlags: 1
  m_CorrespondingSourceObject: {fileID: 0}
  m_PrefabInternal: {fileID: 100100000}
  m_GameObject: {fileID: 1283650879561672}
  m_Enabled: 1
  m_EditorHideFlags: 0
  m_Script: {fileID: 11500000, guid: 9384ab8608cdc3d479fe89cd51eed48f, type: 3}
  m_Name: 
  m_EditorClassIdentifier: 
  m_BindingMode: 4
  m_FollowOffset: {x: 0, y: 1.5, z: -2}
  m_XDamping: 0
  m_YDamping: 0
  m_ZDamping: 0
  m_PitchDamping: 0
  m_YawDamping: 0
  m_RollDamping: 0
  m_Heading:
    m_Definition: 2
    m_VelocityFilterStrength: 4
    m_Bias: 0
  m_RecenterToTargetHeading:
    m_enabled: 0
    m_WaitTime: 0
    m_RecenteringTime: 0.75
    m_LegacyHeadingDefinition: -1
    m_LegacyVelocityFilterStrength: -1
  m_XAxis:
    Value: 0
    m_MaxSpeed: 200
    m_AccelTime: 0.05
    m_DecelTime: 0.05
    m_InputAxisName: Horizontal
    m_InputAxisValue: 0
    m_InvertInput: 1
    m_MinValue: -180
    m_MaxValue: 180
    m_Wrap: 1
    m_Recentering:
      m_enabled: 0
      m_WaitTime: 1
      m_RecenteringTime: 2
      m_LegacyHeadingDefinition: -1
      m_LegacyVelocityFilterStrength: -1
  m_LegacyRadius: 3.4028235e+38
  m_LegacyHeightOffset: 3.4028235e+38
  m_LegacyHeadingBias: 3.4028235e+38
  m_HeadingIsSlave: 1
--- !u!114 &114626115066085994
MonoBehaviour:
  m_ObjectHideFlags: 1
  m_CorrespondingSourceObject: {fileID: 0}
  m_PrefabInternal: {fileID: 100100000}
  m_GameObject: {fileID: 1605529730440538}
  m_Enabled: 1
  m_EditorHideFlags: 0
  m_Script: {fileID: 11500000, guid: 319d2fe34a804e245819465c9505ea59, type: 3}
  m_Name: 
  m_EditorClassIdentifier: 
  m_ExcludedPropertiesInInspector:
  - m_Script
  m_LockStageInInspector: 
  m_StreamingVersion: 20170927
  m_Priority: 10
  m_StandbyUpdate: 0
  m_LookAt: {fileID: 0}
  m_Follow: {fileID: 0}
  m_CommonLens: 1
  m_Lens:
    FieldOfView: 60
    OrthographicSize: 10
    NearClipPlane: 0.1
    FarClipPlane: 5000
    Dutch: 0
    LensShift: {x: 0, y: 0}
  m_Transitions:
    m_BlendHint: 0
    m_InheritPosition: 1
    m_OnCameraLive:
      m_PersistentCalls:
        m_Calls: []
      m_TypeName: Cinemachine.CinemachineBrain+VcamActivatedEvent, Cinemachine, Version=0.0.0.0,
        Culture=neutral, PublicKeyToken=null
  m_LegacyBlendHint: 0
  m_YAxis:
    Value: 0.5
    m_MaxSpeed: 1.25
    m_AccelTime: 0.05
    m_DecelTime: 0.05
    m_InputAxisName: Vertical
    m_InputAxisValue: 0
    m_InvertInput: 0
    m_MinValue: 0
    m_MaxValue: 1
    m_Wrap: 0
    m_Recentering:
      m_enabled: 0
      m_WaitTime: 1
      m_RecenteringTime: 2
      m_LegacyHeadingDefinition: -1
      m_LegacyVelocityFilterStrength: -1
  m_YAxisRecentering:
    m_enabled: 0
    m_WaitTime: 1
    m_RecenteringTime: 2
    m_LegacyHeadingDefinition: -1
    m_LegacyVelocityFilterStrength: -1
  m_XAxis:
    Value: 0
    m_MaxSpeed: 200
    m_AccelTime: 0.05
    m_DecelTime: 0.05
    m_InputAxisName: Horizontal
    m_InputAxisValue: 0
    m_InvertInput: 1
    m_MinValue: -180
    m_MaxValue: 180
    m_Wrap: 1
    m_Recentering:
      m_enabled: 0
      m_WaitTime: 1
      m_RecenteringTime: 2
      m_LegacyHeadingDefinition: -1
      m_LegacyVelocityFilterStrength: -1
  m_Heading:
    m_Definition: 2
    m_VelocityFilterStrength: 4
    m_Bias: 0
  m_RecenterToTargetHeading:
    m_enabled: 0
    m_WaitTime: 0
    m_RecenteringTime: 0.75
    m_LegacyHeadingDefinition: -1
    m_LegacyVelocityFilterStrength: -1
  m_BindingMode: 4
  m_SplineCurvature: 0
  m_Orbits:
  - m_Height: 3
    m_Radius: 1
  - m_Height: 2
    m_Radius: 2.5
  - m_Height: -0.5
    m_Radius: 3
  m_LegacyHeadingBias: 3.4028235e+38
  m_Rigs:
  - {fileID: 114859353855226542}
  - {fileID: 114930734633642050}
  - {fileID: 114271574762435642}
--- !u!114 &114640426713524082
MonoBehaviour:
  m_ObjectHideFlags: 1
  m_CorrespondingSourceObject: {fileID: 0}
  m_PrefabInternal: {fileID: 100100000}
  m_GameObject: {fileID: 1442569163314956}
  m_Enabled: 1
  m_EditorHideFlags: 0
  m_Script: {fileID: 11500000, guid: ac0b09e7857660247b1477e93731de29, type: 3}
  m_Name: 
  m_EditorClassIdentifier: 
--- !u!114 &114643106723572200
MonoBehaviour:
  m_ObjectHideFlags: 1
  m_CorrespondingSourceObject: {fileID: 0}
  m_PrefabInternal: {fileID: 100100000}
  m_GameObject: {fileID: 1056823634585220}
  m_Enabled: 1
  m_EditorHideFlags: 0
  m_Script: {fileID: 1301386320, guid: f70555f144d8491a825f0804e09c671c, type: 3}
  m_Name: 
  m_EditorClassIdentifier: 
  m_IgnoreReversedGraphics: 1
  m_BlockingObjects: 0
  m_BlockingMask:
    serializedVersion: 2
    m_Bits: 4294967295
--- !u!114 &114668188359467124
MonoBehaviour:
  m_ObjectHideFlags: 1
  m_CorrespondingSourceObject: {fileID: 0}
  m_PrefabInternal: {fileID: 100100000}
  m_GameObject: {fileID: 1782209219057524}
  m_Enabled: 1
  m_EditorHideFlags: 0
  m_Script: {fileID: 11500000, guid: 9384ab8608cdc3d479fe89cd51eed48f, type: 3}
  m_Name: 
  m_EditorClassIdentifier: 
  m_BindingMode: 4
  m_FollowOffset: {x: 0, y: 2, z: -2.5}
  m_XDamping: 0
  m_YDamping: 0
  m_ZDamping: 0
  m_PitchDamping: 0
  m_YawDamping: 0
  m_RollDamping: 0
  m_Heading:
    m_Definition: 2
    m_VelocityFilterStrength: 4
    m_Bias: 0
  m_RecenterToTargetHeading:
    m_enabled: 0
    m_WaitTime: 0
    m_RecenteringTime: 0.75
    m_LegacyHeadingDefinition: -1
    m_LegacyVelocityFilterStrength: -1
  m_XAxis:
    Value: 0
    m_MaxSpeed: 200
    m_AccelTime: 0.05
    m_DecelTime: 0.05
    m_InputAxisName: Horizontal
    m_InputAxisValue: 0
    m_InvertInput: 1
    m_MinValue: -180
    m_MaxValue: 180
    m_Wrap: 1
    m_Recentering:
      m_enabled: 0
      m_WaitTime: 1
      m_RecenteringTime: 2
      m_LegacyHeadingDefinition: -1
      m_LegacyVelocityFilterStrength: -1
  m_LegacyRadius: 3.4028235e+38
  m_LegacyHeightOffset: 3.4028235e+38
  m_LegacyHeadingBias: 3.4028235e+38
  m_HeadingIsSlave: 1
--- !u!114 &114676693933027276
MonoBehaviour:
  m_ObjectHideFlags: 1
  m_CorrespondingSourceObject: {fileID: 0}
  m_PrefabInternal: {fileID: 100100000}
  m_GameObject: {fileID: 1822832876831176}
  m_Enabled: 1
  m_EditorHideFlags: 0
  m_Script: {fileID: 11500000, guid: 325a6a3050a061e4b8aa51386c30e8e1, type: 3}
  m_Name: 
  m_EditorClassIdentifier: 
  m_ExcludedPropertiesInInspector:
  - m_Script
  m_LockStageInInspector: 
  m_StreamingVersion: 20170927
  m_Priority: 10
  m_StandbyUpdate: 0
  m_LookAt: {fileID: 0}
  m_Follow: {fileID: 0}
  m_AnimatedTarget: {fileID: 0}
  m_LayerIndex: 0
  m_ShowDebugText: 1
  m_ChildCameras:
  - {fileID: 114315799969201444}
  - {fileID: 114875541010807592}
  - {fileID: 114626115066085994}
  m_Instructions:
  - m_FullHash: -438428448
    m_VirtualCamera: {fileID: 114626115066085994}
    m_ActivateAfter: 0
    m_MinDuration: 0
  - m_FullHash: 1302077877
    m_VirtualCamera: {fileID: 114315799969201444}
    m_ActivateAfter: 0
    m_MinDuration: 0
  - m_FullHash: 312269942
    m_VirtualCamera: {fileID: 114875541010807592}
    m_ActivateAfter: 0
    m_MinDuration: 0
  m_DefaultBlend:
    m_Style: 6
    m_Time: 0.2
    m_CustomCurve:
      serializedVersion: 2
      m_Curve: []
      m_PreInfinity: 2
      m_PostInfinity: 2
      m_RotationOrder: 4
  m_CustomBlends: {fileID: 0}
  m_ParentHash:
  - m_Hash: -832181705
    m_ParentHash: -1729304434
  - m_Hash: 320451265
    m_ParentHash: -832181705
  - m_Hash: -683487597
    m_ParentHash: 320451265
  - m_Hash: -1197712662
    m_ParentHash: 320451265
  - m_Hash: -337124837
    m_ParentHash: 320451265
  - m_Hash: -300428033
    m_ParentHash: 320451265
  - m_Hash: -410505533
    m_ParentHash: 320451265
  - m_Hash: 1318292888
    m_ParentHash: 320451265
  - m_Hash: -1514147742
    m_ParentHash: 320451265
  - m_Hash: -249377427
    m_ParentHash: 320451265
  - m_Hash: -721424604
    m_ParentHash: 320451265
  - m_Hash: -561158760
    m_ParentHash: 320451265
  - m_Hash: -1459908933
    m_ParentHash: 320451265
  - m_Hash: -204326807
    m_ParentHash: 320451265
  - m_Hash: 1651250028
    m_ParentHash: 320451265
  - m_Hash: -1786485227
    m_ParentHash: 320451265
  - m_Hash: -450594198
    m_ParentHash: 320451265
  - m_Hash: 1148525028
    m_ParentHash: 320451265
  - m_Hash: 793725343
    m_ParentHash: 320451265
  - m_Hash: 570559032
    m_ParentHash: 320451265
  - m_Hash: 2127667772
    m_ParentHash: 320451265
  - m_Hash: -986323918
    m_ParentHash: 320451265
  - m_Hash: -1629258548
    m_ParentHash: 320451265
  - m_Hash: -1696691890
    m_ParentHash: 320451265
  - m_Hash: -1346339211
    m_ParentHash: 320451265
  - m_Hash: -242376937
    m_ParentHash: 320451265
  - m_Hash: 1426683423
    m_ParentHash: 320451265
  - m_Hash: -1542769631
    m_ParentHash: 320451265
  - m_Hash: 617460135
    m_ParentHash: 320451265
  - m_Hash: -1486678042
    m_ParentHash: 320451265
  - m_Hash: 170498220
    m_ParentHash: 320451265
  - m_Hash: -538859776
    m_ParentHash: 320451265
  - m_Hash: -180755145
    m_ParentHash: 320451265
  - m_Hash: -12630543
    m_ParentHash: 320451265
  - m_Hash: 741725477
    m_ParentHash: 320451265
  - m_Hash: -2090425236
    m_ParentHash: 320451265
  - m_Hash: 309744511
    m_ParentHash: 320451265
  - m_Hash: -1432592930
    m_ParentHash: 320451265
  - m_Hash: -374507159
    m_ParentHash: 320451265
  - m_Hash: -1471680513
    m_ParentHash: 320451265
  - m_Hash: -1513704827
    m_ParentHash: 320451265
  - m_Hash: -1665866393
    m_ParentHash: 320451265
  - m_Hash: -184097699
    m_ParentHash: 320451265
  - m_Hash: 1138635525
    m_ParentHash: 320451265
  - m_Hash: -326702693
    m_ParentHash: 320451265
  - m_Hash: -615656624
    m_ParentHash: 320451265
  - m_Hash: -472119616
    m_ParentHash: 320451265
  - m_Hash: 1302077877
    m_ParentHash: 320451265
  - m_Hash: 1364637054
    m_ParentHash: 320451265
  - m_Hash: -438428448
    m_ParentHash: 320451265
  - m_Hash: -518188506
    m_ParentHash: 320451265
  - m_Hash: -306723958
    m_ParentHash: 320451265
  - m_Hash: 510184233
    m_ParentHash: 320451265
  - m_Hash: 742196772
    m_ParentHash: 320451265
  - m_Hash: -1782213209
    m_ParentHash: 320451265
  - m_Hash: 517401462
    m_ParentHash: 320451265
  - m_Hash: -1074380724
    m_ParentHash: 320451265
  - m_Hash: 690283347
    m_ParentHash: 320451265
  - m_Hash: -1734851543
    m_ParentHash: 320451265
  - m_Hash: -277510240
    m_ParentHash: 320451265
  - m_Hash: 1949498323
    m_ParentHash: 320451265
  - m_Hash: -1748849806
    m_ParentHash: 320451265
  - m_Hash: 885798517
    m_ParentHash: 320451265
  - m_Hash: -68362405
    m_ParentHash: 320451265
  - m_Hash: -590065574
    m_ParentHash: 320451265
  - m_Hash: -577539054
    m_ParentHash: 320451265
  - m_Hash: -948637526
    m_ParentHash: 320451265
  - m_Hash: 1614096046
    m_ParentHash: 320451265
  - m_Hash: -4579688
    m_ParentHash: 320451265
  - m_Hash: 1984412559
    m_ParentHash: 320451265
  - m_Hash: -1960671672
    m_ParentHash: 320451265
  - m_Hash: -253693501
    m_ParentHash: 320451265
  - m_Hash: 312269942
    m_ParentHash: 320451265
  - m_Hash: -1978873227
    m_ParentHash: 320451265
  - m_Hash: 719816372
    m_ParentHash: 320451265
  - m_Hash: -1028208871
    m_ParentHash: 320451265
  - m_Hash: 1022987512
    m_ParentHash: 320451265
  - m_Hash: -1854748761
    m_ParentHash: 320451265
  - m_Hash: -1105731645
    m_ParentHash: 320451265
  - m_Hash: -844889645
    m_ParentHash: 320451265
  - m_Hash: 687527156
    m_ParentHash: 320451265
  - m_Hash: -1434035358
    m_ParentHash: 320451265
  - m_Hash: -894528098
    m_ParentHash: 320451265
  - m_Hash: 1099696254
    m_ParentHash: 320451265
  - m_Hash: -780242571
    m_ParentHash: 320451265
  - m_Hash: 1984947050
    m_ParentHash: 320451265
  - m_Hash: -1857724230
    m_ParentHash: 320451265
  - m_Hash: -1555495659
    m_ParentHash: 320451265
  - m_Hash: -1834222610
    m_ParentHash: 320451265
  - m_Hash: -1642098719
    m_ParentHash: 320451265
  - m_Hash: 2049943004
    m_ParentHash: 320451265
  - m_Hash: -638670350
    m_ParentHash: 320451265
  - m_Hash: -2133454577
    m_ParentHash: 320451265
  - m_Hash: -959524056
    m_ParentHash: 320451265
  - m_Hash: -1749692655
    m_ParentHash: 320451265
  - m_Hash: -498364454
    m_ParentHash: 320451265
  - m_Hash: 1497429914
    m_ParentHash: 320451265
  - m_Hash: -1729159094
    m_ParentHash: 320451265
  - m_Hash: -1732851809
    m_ParentHash: 320451265
  - m_Hash: 1781151711
    m_ParentHash: 320451265
  - m_Hash: -557689013
    m_ParentHash: 320451265
  - m_Hash: 110558531
    m_ParentHash: 320451265
  - m_Hash: 762537703
    m_ParentHash: 320451265
  - m_Hash: 155415394
    m_ParentHash: 320451265
  - m_Hash: -1233420998
    m_ParentHash: 320451265
  - m_Hash: 1439590299
    m_ParentHash: 320451265
  - m_Hash: -270994510
    m_ParentHash: 320451265
  - m_Hash: 1314967040
    m_ParentHash: 320451265
  - m_Hash: 1455388774
    m_ParentHash: 320451265
  - m_Hash: -1587269274
    m_ParentHash: 320451265
  - m_Hash: -226379532
    m_ParentHash: 320451265
  - m_Hash: 1823281211
    m_ParentHash: 320451265
  - m_Hash: 957046483
    m_ParentHash: 320451265
  - m_Hash: -1781286715
    m_ParentHash: 320451265
  - m_Hash: 1677197152
    m_ParentHash: 320451265
  - m_Hash: -1739922809
    m_ParentHash: 320451265
  - m_Hash: 632636617
    m_ParentHash: 320451265
  - m_Hash: 1575706310
    m_ParentHash: 320451265
  - m_Hash: 615224435
    m_ParentHash: 320451265
  - m_Hash: -1647549511
    m_ParentHash: 320451265
  - m_Hash: 978116012
    m_ParentHash: 320451265
  - m_Hash: 541227028
    m_ParentHash: 320451265
  - m_Hash: -1835627294
    m_ParentHash: 320451265
  - m_Hash: -577605460
    m_ParentHash: -832181705
  - m_Hash: -907375160
    m_ParentHash: -577605460
  - m_Hash: 2085723387
    m_ParentHash: -577605460
  - m_Hash: -149874664
    m_ParentHash: -577605460
  - m_Hash: -1493672895
    m_ParentHash: -577605460
  - m_Hash: -2015096850
    m_ParentHash: -577605460
  - m_Hash: 687384154
    m_ParentHash: -577605460
  - m_Hash: 1931957523
    m_ParentHash: -1729304434
  - m_Hash: -2036564316
    m_ParentHash: 1931957523
  - m_Hash: -1016951084
    m_ParentHash: 1931957523
  - m_Hash: 1931914000
    m_ParentHash: 1931957523
  - m_Hash: -700561025
    m_ParentHash: 1931957523
  - m_Hash: 2090170590
    m_ParentHash: 1931957523
  - m_Hash: -1165115072
    m_ParentHash: 2090170590
  - m_Hash: 1438027756
    m_ParentHash: -1165115072
  - m_Hash: -1303628783
    m_ParentHash: -1165115072
  - m_Hash: -1716016764
    m_ParentHash: -1165115072
  - m_Hash: -1431640803
    m_ParentHash: -1165115072
  - m_Hash: 953737660
    m_ParentHash: -1165115072
  - m_Hash: -340365721
    m_ParentHash: -1165115072
  - m_Hash: 370637929
    m_ParentHash: -1165115072
  - m_Hash: 199688242
    m_ParentHash: -1165115072
  - m_Hash: -1446698112
    m_ParentHash: -1165115072
  - m_Hash: -1269682767
    m_ParentHash: -1165115072
  - m_Hash: 1203321907
    m_ParentHash: -1165115072
  - m_Hash: -245909839
    m_ParentHash: -1165115072
  - m_Hash: 1219504613
    m_ParentHash: -1165115072
  - m_Hash: -1120988215
    m_ParentHash: 2090170590
  - m_Hash: 1014886834
    m_ParentHash: -1120988215
  - m_Hash: -972079870
    m_ParentHash: -1120988215
  - m_Hash: -432773212
    m_ParentHash: -1120988215
  - m_Hash: -1894161963
    m_ParentHash: -1120988215
  - m_Hash: 1859415337
    m_ParentHash: -1120988215
  - m_Hash: -1219037477
    m_ParentHash: -1120988215
  - m_Hash: -1052693366
    m_ParentHash: -1120988215
  - m_Hash: -1578179694
    m_ParentHash: -1120988215
  - m_Hash: -661532650
    m_ParentHash: -1120988215
  - m_Hash: 592873619
    m_ParentHash: -1120988215
  - m_Hash: 2037759686
    m_ParentHash: -1120988215
  - m_Hash: 785943916
    m_ParentHash: -1120988215
  - m_Hash: -231315264
    m_ParentHash: -1120988215
  - m_Hash: 194593255
    m_ParentHash: 2090170590
  - m_Hash: 1834511345
    m_ParentHash: 194593255
  - m_Hash: -196003253
    m_ParentHash: 194593255
  - m_Hash: -2091513123
    m_ParentHash: 194593255
  - m_Hash: 489856894
    m_ParentHash: 194593255
  - m_Hash: 1781903336
    m_ParentHash: 194593255
  - m_Hash: -214106542
    m_ParentHash: 194593255
  - m_Hash: -2076455228
    m_ParentHash: 194593255
  - m_Hash: 617828804
    m_ParentHash: 194593255
  - m_Hash: -1366295073
    m_ParentHash: 2090170590
  - m_Hash: 1479122637
    m_ParentHash: -1366295073
  - m_Hash: -693724882
    m_ParentHash: -1366295073
  - m_Hash: 437033392
    m_ParentHash: -1366295073
  - m_Hash: 281645225
    m_ParentHash: -1366295073
  - m_Hash: -597454793
    m_ParentHash: -1366295073
  - m_Hash: 1391237076
    m_ParentHash: -1366295073
  - m_Hash: -1639540918
    m_ParentHash: -1366295073
  - m_Hash: 18691596
    m_ParentHash: -1366295073
  - m_Hash: -927103129
    m_ParentHash: -1729304434
  - m_Hash: -1295397390
    m_ParentHash: -927103129
--- !u!114 &114680834042905046
MonoBehaviour:
  m_ObjectHideFlags: 1
  m_CorrespondingSourceObject: {fileID: 0}
  m_PrefabInternal: {fileID: 100100000}
  m_GameObject: {fileID: 1292948197796798}
  m_Enabled: 1
  m_EditorHideFlags: 0
  m_Script: {fileID: 11500000, guid: 9384ab8608cdc3d479fe89cd51eed48f, type: 3}
  m_Name: 
  m_EditorClassIdentifier: 
  m_BindingMode: 4
  m_FollowOffset: {x: 0, y: 2, z: -2.5}
  m_XDamping: 0
  m_YDamping: 0
  m_ZDamping: 0
  m_PitchDamping: 0
  m_YawDamping: 0
  m_RollDamping: 0
  m_Heading:
    m_Definition: 2
    m_VelocityFilterStrength: 4
    m_Bias: 0
  m_RecenterToTargetHeading:
    m_enabled: 0
    m_WaitTime: 0
    m_RecenteringTime: 0.75
    m_LegacyHeadingDefinition: -1
    m_LegacyVelocityFilterStrength: -1
  m_XAxis:
    Value: 0
    m_MaxSpeed: 200
    m_AccelTime: 0.05
    m_DecelTime: 0.05
    m_InputAxisName: Horizontal
    m_InputAxisValue: 0
    m_InvertInput: 1
    m_MinValue: -180
    m_MaxValue: 180
    m_Wrap: 1
    m_Recentering:
      m_enabled: 0
      m_WaitTime: 1
      m_RecenteringTime: 2
      m_LegacyHeadingDefinition: -1
      m_LegacyVelocityFilterStrength: -1
  m_LegacyRadius: 3.4028235e+38
  m_LegacyHeightOffset: 3.4028235e+38
  m_LegacyHeadingBias: 3.4028235e+38
  m_HeadingIsSlave: 1
--- !u!114 &114725029114338698
MonoBehaviour:
  m_ObjectHideFlags: 1
  m_CorrespondingSourceObject: {fileID: 0}
  m_PrefabInternal: {fileID: 100100000}
  m_GameObject: {fileID: 1681546667642912}
  m_Enabled: 1
  m_EditorHideFlags: 0
  m_Script: {fileID: 11500000, guid: f4044717213e31446939f7bd49c896ea, type: 3}
  m_Name: 
  m_EditorClassIdentifier: 
  m_TrackedObjectOffset: {x: 0, y: 0.5, z: 0}
  m_LookaheadTime: 0
  m_LookaheadSmoothing: 10
  m_LookaheadIgnoreY: 1
  m_HorizontalDamping: 0
  m_VerticalDamping: 0
  m_ScreenX: 0.5
  m_ScreenY: 0.5
  m_DeadZoneWidth: 0
  m_DeadZoneHeight: 0
  m_SoftZoneWidth: 0.8
  m_SoftZoneHeight: 0.8
  m_BiasX: 0
  m_BiasY: 0
--- !u!114 &114726924385086600
MonoBehaviour:
  m_ObjectHideFlags: 1
  m_CorrespondingSourceObject: {fileID: 0}
  m_PrefabInternal: {fileID: 100100000}
  m_GameObject: {fileID: 1504451468462078}
  m_Enabled: 1
  m_EditorHideFlags: 0
  m_Script: {fileID: -765806418, guid: f70555f144d8491a825f0804e09c671c, type: 3}
  m_Name: 
  m_EditorClassIdentifier: 
  m_Material: {fileID: 0}
  m_Color: {r: 1, g: 1, b: 1, a: 1}
  m_RaycastTarget: 1
  m_OnCullStateChanged:
    m_PersistentCalls:
      m_Calls: []
    m_TypeName: UnityEngine.UI.MaskableGraphic+CullStateChangedEvent, UnityEngine.UI,
      Version=1.0.0.0, Culture=neutral, PublicKeyToken=null
  m_Sprite: {fileID: 21300000, guid: 1a1da36a104725048b8d2388fb8d321d, type: 3}
  m_Type: 0
  m_PreserveAspect: 0
  m_FillCenter: 1
  m_FillMethod: 4
  m_FillAmount: 1
  m_FillClockwise: 1
  m_FillOrigin: 0
--- !u!114 &114783781535041096
MonoBehaviour:
  m_ObjectHideFlags: 1
  m_CorrespondingSourceObject: {fileID: 0}
  m_PrefabInternal: {fileID: 100100000}
  m_GameObject: {fileID: 1156520514125418}
  m_Enabled: 1
  m_EditorHideFlags: 0
  m_Script: {fileID: 11500000, guid: f4044717213e31446939f7bd49c896ea, type: 3}
  m_Name: 
  m_EditorClassIdentifier: 
  m_TrackedObjectOffset: {x: 0, y: 0.5, z: 0}
  m_LookaheadTime: 0
  m_LookaheadSmoothing: 10
  m_LookaheadIgnoreY: 1
  m_HorizontalDamping: 0
  m_VerticalDamping: 0
  m_ScreenX: 0.5
  m_ScreenY: 0.5
  m_DeadZoneWidth: 0
  m_DeadZoneHeight: 0
  m_SoftZoneWidth: 0.8
  m_SoftZoneHeight: 0.8
  m_BiasX: 0
  m_BiasY: 0
--- !u!114 &114803855317686878
MonoBehaviour:
  m_ObjectHideFlags: 1
  m_CorrespondingSourceObject: {fileID: 0}
  m_PrefabInternal: {fileID: 100100000}
  m_GameObject: {fileID: 1892800512164410}
  m_Enabled: 1
  m_EditorHideFlags: 0
  m_Script: {fileID: 11500000, guid: ac0b09e7857660247b1477e93731de29, type: 3}
  m_Name: 
  m_EditorClassIdentifier: 
--- !u!114 &114815493507019952
MonoBehaviour:
  m_ObjectHideFlags: 1
  m_CorrespondingSourceObject: {fileID: 0}
  m_PrefabInternal: {fileID: 100100000}
  m_GameObject: {fileID: 1822832876831176}
  m_Enabled: 1
  m_EditorHideFlags: 0
  m_Script: {fileID: 11500000, guid: e501d18bb52cf8c40b1853ca4904654f, type: 3}
  m_Name: 
  m_EditorClassIdentifier: 
  m_CollideAgainst:
    serializedVersion: 2
    m_Bits: 1
  m_IgnoreTag: 
  m_TransparentLayers:
    serializedVersion: 2
    m_Bits: 0
  m_MinimumDistanceFromTarget: 0.1
  m_AvoidObstacles: 1
  m_DistanceLimit: 0
  m_MinimumOcclusionTime: 0
  m_CameraRadius: 0.2
  m_Strategy: 0
  m_MaximumEffort: 4
  m_SmoothingTime: 1.83
  m_Damping: 2.46
  m_DampingWhenOccluded: 0
  m_OptimalTargetDistance: 0
--- !u!114 &114821818747351880
MonoBehaviour:
  m_ObjectHideFlags: 1
  m_CorrespondingSourceObject: {fileID: 0}
  m_PrefabInternal: {fileID: 100100000}
  m_GameObject: {fileID: 1681546667642912}
  m_Enabled: 1
  m_EditorHideFlags: 0
  m_Script: {fileID: 11500000, guid: ac0b09e7857660247b1477e93731de29, type: 3}
  m_Name: 
  m_EditorClassIdentifier: 
--- !u!114 &114848660211541024
MonoBehaviour:
  m_ObjectHideFlags: 1
  m_CorrespondingSourceObject: {fileID: 0}
  m_PrefabInternal: {fileID: 100100000}
  m_GameObject: {fileID: 1672174514370088}
  m_Enabled: 1
  m_EditorHideFlags: 0
  m_Script: {fileID: 11500000, guid: 45e653bab7fb20e499bda25e1b646fea, type: 3}
  m_Name: 
  m_EditorClassIdentifier: 
  m_ExcludedPropertiesInInspector:
  - m_Script
  - Header
  - Extensions
  - m_Priority
  - m_Transitions
  - m_Follow
  - m_StandbyUpdate
  - m_Lens
  m_LockStageInInspector: 00000000
  m_StreamingVersion: 20170927
  m_Priority: 10
  m_StandbyUpdate: 0
  m_LookAt: {fileID: 0}
  m_Follow: {fileID: 0}
  m_Lens:
    FieldOfView: 60
    OrthographicSize: 10
    NearClipPlane: 0.1
    FarClipPlane: 5000
    Dutch: 0
    LensShift: {x: 0, y: 0}
  m_Transitions:
    m_BlendHint: 0
    m_InheritPosition: 0
    m_OnCameraLive:
      m_PersistentCalls:
        m_Calls: []
      m_TypeName: Cinemachine.CinemachineBrain+VcamActivatedEvent, Cinemachine, Version=0.0.0.0,
        Culture=neutral, PublicKeyToken=null
  m_LegacyBlendHint: 0
  m_ComponentOwner: {fileID: 4872675863449086}
--- !u!114 &114854367616338888
MonoBehaviour:
  m_ObjectHideFlags: 1
  m_CorrespondingSourceObject: {fileID: 0}
  m_PrefabInternal: {fileID: 100100000}
  m_GameObject: {fileID: 1472770052843142}
  m_Enabled: 1
  m_EditorHideFlags: 0
  m_Script: {fileID: 11500000, guid: 9384ab8608cdc3d479fe89cd51eed48f, type: 3}
  m_Name: 
  m_EditorClassIdentifier: 
  m_BindingMode: 4
  m_FollowOffset: {x: 0, y: 2, z: -2}
  m_XDamping: 0
  m_YDamping: 0
  m_ZDamping: 0
  m_PitchDamping: 0
  m_YawDamping: 0
  m_RollDamping: 0
  m_Heading:
    m_Definition: 2
    m_VelocityFilterStrength: 4
    m_Bias: 0
  m_RecenterToTargetHeading:
    m_enabled: 0
    m_WaitTime: 0
    m_RecenteringTime: 0.75
    m_LegacyHeadingDefinition: -1
    m_LegacyVelocityFilterStrength: -1
  m_XAxis:
    Value: 0
    m_MaxSpeed: 200
    m_AccelTime: 0.05
    m_DecelTime: 0.05
    m_InputAxisName: Horizontal
    m_InputAxisValue: 0
    m_InvertInput: 1
    m_MinValue: -180
    m_MaxValue: 180
    m_Wrap: 1
    m_Recentering:
      m_enabled: 0
      m_WaitTime: 1
      m_RecenteringTime: 2
      m_LegacyHeadingDefinition: -1
      m_LegacyVelocityFilterStrength: -1
  m_LegacyRadius: 3.4028235e+38
  m_LegacyHeightOffset: 3.4028235e+38
  m_LegacyHeadingBias: 3.4028235e+38
  m_HeadingIsSlave: 1
--- !u!114 &114856603926749868
MonoBehaviour:
  m_ObjectHideFlags: 1
  m_CorrespondingSourceObject: {fileID: 0}
  m_PrefabInternal: {fileID: 100100000}
  m_GameObject: {fileID: 1186158382073052}
  m_Enabled: 1
  m_EditorHideFlags: 0
  m_Script: {fileID: 11500000, guid: 45e653bab7fb20e499bda25e1b646fea, type: 3}
  m_Name: 
  m_EditorClassIdentifier: 
  m_ExcludedPropertiesInInspector:
  - m_Script
  - Header
  - Extensions
  - m_Priority
  - m_Transitions
  - m_Follow
  - m_StandbyUpdate
  - m_Lens
  m_LockStageInInspector: 00000000
  m_StreamingVersion: 20170927
  m_Priority: 10
  m_StandbyUpdate: 0
  m_LookAt: {fileID: 0}
  m_Follow: {fileID: 0}
  m_Lens:
    FieldOfView: 60
    OrthographicSize: 10
    NearClipPlane: 0.1
    FarClipPlane: 5000
    Dutch: 0
    LensShift: {x: 0, y: 0}
  m_Transitions:
    m_BlendHint: 0
    m_InheritPosition: 0
    m_OnCameraLive:
      m_PersistentCalls:
        m_Calls: []
      m_TypeName: Cinemachine.CinemachineBrain+VcamActivatedEvent, Cinemachine, Version=0.0.0.0,
        Culture=neutral, PublicKeyToken=null
  m_LegacyBlendHint: 0
  m_ComponentOwner: {fileID: 4178496173681256}
--- !u!114 &114859353855226542
MonoBehaviour:
  m_ObjectHideFlags: 1
  m_CorrespondingSourceObject: {fileID: 0}
  m_PrefabInternal: {fileID: 100100000}
  m_GameObject: {fileID: 1967644516828116}
  m_Enabled: 1
  m_EditorHideFlags: 0
  m_Script: {fileID: 11500000, guid: 45e653bab7fb20e499bda25e1b646fea, type: 3}
  m_Name: 
  m_EditorClassIdentifier: 
  m_ExcludedPropertiesInInspector:
  - m_Script
  - Header
  - Extensions
  - m_Priority
  - m_Transitions
  - m_Follow
  - m_StandbyUpdate
  - m_Lens
  m_LockStageInInspector: 00000000
  m_StreamingVersion: 20170927
  m_Priority: 10
  m_StandbyUpdate: 0
  m_LookAt: {fileID: 0}
  m_Follow: {fileID: 0}
  m_Lens:
    FieldOfView: 60
    OrthographicSize: 10
    NearClipPlane: 0.1
    FarClipPlane: 5000
    Dutch: 0
    LensShift: {x: 0, y: 0}
  m_Transitions:
    m_BlendHint: 0
    m_InheritPosition: 0
    m_OnCameraLive:
      m_PersistentCalls:
        m_Calls: []
      m_TypeName: Cinemachine.CinemachineBrain+VcamActivatedEvent, Cinemachine, Version=0.0.0.0,
        Culture=neutral, PublicKeyToken=null
  m_LegacyBlendHint: 0
  m_ComponentOwner: {fileID: 4001432841582020}
--- !u!114 &114864384626553136
MonoBehaviour:
  m_ObjectHideFlags: 1
  m_CorrespondingSourceObject: {fileID: 0}
  m_PrefabInternal: {fileID: 100100000}
  m_GameObject: {fileID: 1389120870259466}
  m_Enabled: 1
  m_EditorHideFlags: 0
  m_Script: {fileID: 11500000, guid: 45e653bab7fb20e499bda25e1b646fea, type: 3}
  m_Name: 
  m_EditorClassIdentifier: 
  m_ExcludedPropertiesInInspector:
  - m_Script
  - Header
  - Extensions
  - m_Priority
  - m_Transitions
  - m_Follow
  - m_StandbyUpdate
  - m_Lens
  m_LockStageInInspector: 00000000
  m_StreamingVersion: 20170927
  m_Priority: 10
  m_StandbyUpdate: 0
  m_LookAt: {fileID: 0}
  m_Follow: {fileID: 0}
  m_Lens:
    FieldOfView: 60
    OrthographicSize: 10
    NearClipPlane: 0.1
    FarClipPlane: 5000
    Dutch: 0
    LensShift: {x: 0, y: 0}
  m_Transitions:
    m_BlendHint: 0
    m_InheritPosition: 0
    m_OnCameraLive:
      m_PersistentCalls:
        m_Calls: []
      m_TypeName: Cinemachine.CinemachineBrain+VcamActivatedEvent, Cinemachine, Version=0.0.0.0,
        Culture=neutral, PublicKeyToken=null
  m_LegacyBlendHint: 0
  m_ComponentOwner: {fileID: 4296631945759686}
--- !u!114 &114866852654163418
MonoBehaviour:
  m_ObjectHideFlags: 1
  m_CorrespondingSourceObject: {fileID: 0}
  m_PrefabInternal: {fileID: 100100000}
  m_GameObject: {fileID: 1681546667642912}
  m_Enabled: 1
  m_EditorHideFlags: 0
  m_Script: {fileID: 11500000, guid: 9384ab8608cdc3d479fe89cd51eed48f, type: 3}
  m_Name: 
  m_EditorClassIdentifier: 
  m_BindingMode: 4
  m_FollowOffset: {x: 0, y: 2, z: -2.5}
  m_XDamping: 0
  m_YDamping: 0
  m_ZDamping: 0
  m_PitchDamping: 0
  m_YawDamping: 0
  m_RollDamping: 0
  m_Heading:
    m_Definition: 2
    m_VelocityFilterStrength: 4
    m_Bias: 0
  m_RecenterToTargetHeading:
    m_enabled: 0
    m_WaitTime: 0
    m_RecenteringTime: 0.75
    m_LegacyHeadingDefinition: -1
    m_LegacyVelocityFilterStrength: -1
  m_XAxis:
    Value: 0
    m_MaxSpeed: 200
    m_AccelTime: 0.05
    m_DecelTime: 0.05
    m_InputAxisName: Horizontal
    m_InputAxisValue: 0
    m_InvertInput: 1
    m_MinValue: -180
    m_MaxValue: 180
    m_Wrap: 1
    m_Recentering:
      m_enabled: 0
      m_WaitTime: 1
      m_RecenteringTime: 2
      m_LegacyHeadingDefinition: -1
      m_LegacyVelocityFilterStrength: -1
  m_LegacyRadius: 3.4028235e+38
  m_LegacyHeightOffset: 3.4028235e+38
  m_LegacyHeadingBias: 3.4028235e+38
  m_HeadingIsSlave: 1
--- !u!114 &114875541010807592
MonoBehaviour:
  m_ObjectHideFlags: 1
  m_CorrespondingSourceObject: {fileID: 0}
  m_PrefabInternal: {fileID: 100100000}
  m_GameObject: {fileID: 1064868109509100}
  m_Enabled: 1
  m_EditorHideFlags: 0
  m_Script: {fileID: 11500000, guid: 319d2fe34a804e245819465c9505ea59, type: 3}
  m_Name: 
  m_EditorClassIdentifier: 
  m_ExcludedPropertiesInInspector:
  - m_Script
  m_LockStageInInspector: 
  m_StreamingVersion: 20170927
  m_Priority: 10
  m_StandbyUpdate: 0
  m_LookAt: {fileID: 0}
  m_Follow: {fileID: 0}
  m_CommonLens: 1
  m_Lens:
    FieldOfView: 60
    OrthographicSize: 10
    NearClipPlane: 0.1
    FarClipPlane: 5000
    Dutch: 0
    LensShift: {x: 0, y: 0}
  m_Transitions:
    m_BlendHint: 0
    m_InheritPosition: 1
    m_OnCameraLive:
      m_PersistentCalls:
        m_Calls: []
      m_TypeName: Cinemachine.CinemachineBrain+VcamActivatedEvent, Cinemachine, Version=0.0.0.0,
        Culture=neutral, PublicKeyToken=null
  m_LegacyBlendHint: 0
  m_YAxis:
    Value: 0.5
    m_MaxSpeed: 1.25
    m_AccelTime: 0.05
    m_DecelTime: 0.05
    m_InputAxisName: Vertical
    m_InputAxisValue: 0
    m_InvertInput: 0
    m_MinValue: 0
    m_MaxValue: 1
    m_Wrap: 0
    m_Recentering:
      m_enabled: 0
      m_WaitTime: 1
      m_RecenteringTime: 2
      m_LegacyHeadingDefinition: -1
      m_LegacyVelocityFilterStrength: -1
  m_YAxisRecentering:
    m_enabled: 0
    m_WaitTime: 1
    m_RecenteringTime: 2
    m_LegacyHeadingDefinition: -1
    m_LegacyVelocityFilterStrength: -1
  m_XAxis:
    Value: 0
    m_MaxSpeed: 200
    m_AccelTime: 0.05
    m_DecelTime: 0.05
    m_InputAxisName: Horizontal
    m_InputAxisValue: 0
    m_InvertInput: 1
    m_MinValue: -180
    m_MaxValue: 180
    m_Wrap: 1
    m_Recentering:
      m_enabled: 0
      m_WaitTime: 1
      m_RecenteringTime: 2
      m_LegacyHeadingDefinition: -1
      m_LegacyVelocityFilterStrength: -1
  m_Heading:
    m_Definition: 2
    m_VelocityFilterStrength: 4
    m_Bias: 0
  m_RecenterToTargetHeading:
    m_enabled: 0
    m_WaitTime: 0
    m_RecenteringTime: 0.75
    m_LegacyHeadingDefinition: -1
    m_LegacyVelocityFilterStrength: -1
  m_BindingMode: 4
  m_SplineCurvature: 0
  m_Orbits:
  - m_Height: 3
    m_Radius: 1
  - m_Height: 2
    m_Radius: 2.5
  - m_Height: -0.5
    m_Radius: 3
  m_LegacyHeadingBias: 3.4028235e+38
  m_Rigs:
  - {fileID: 114364138374938888}
  - {fileID: 114444314773004398}
  - {fileID: 114444615602800506}
--- !u!114 &114930734633642050
MonoBehaviour:
  m_ObjectHideFlags: 1
  m_CorrespondingSourceObject: {fileID: 0}
  m_PrefabInternal: {fileID: 100100000}
  m_GameObject: {fileID: 1930838743591922}
  m_Enabled: 1
  m_EditorHideFlags: 0
  m_Script: {fileID: 11500000, guid: 45e653bab7fb20e499bda25e1b646fea, type: 3}
  m_Name: 
  m_EditorClassIdentifier: 
  m_ExcludedPropertiesInInspector:
  - m_Script
  - Header
  - Extensions
  - m_Priority
  - m_Transitions
  - m_Follow
  - m_StandbyUpdate
  - m_Lens
  m_LockStageInInspector: 00000000
  m_StreamingVersion: 20170927
  m_Priority: 10
  m_StandbyUpdate: 0
  m_LookAt: {fileID: 0}
  m_Follow: {fileID: 0}
  m_Lens:
    FieldOfView: 60
    OrthographicSize: 10
    NearClipPlane: 0.1
    FarClipPlane: 5000
    Dutch: 0
    LensShift: {x: 0, y: 0}
  m_Transitions:
    m_BlendHint: 0
    m_InheritPosition: 0
    m_OnCameraLive:
      m_PersistentCalls:
        m_Calls: []
      m_TypeName: Cinemachine.CinemachineBrain+VcamActivatedEvent, Cinemachine, Version=0.0.0.0,
        Culture=neutral, PublicKeyToken=null
  m_LegacyBlendHint: 0
  m_ComponentOwner: {fileID: 4817896677492626}
--- !u!114 &114975080478756212
MonoBehaviour:
  m_ObjectHideFlags: 1
  m_CorrespondingSourceObject: {fileID: 0}
  m_PrefabInternal: {fileID: 100100000}
  m_GameObject: {fileID: 1453166983104914}
  m_Enabled: 1
  m_EditorHideFlags: 0
  m_Script: {fileID: 11500000, guid: 9384ab8608cdc3d479fe89cd51eed48f, type: 3}
  m_Name: 
  m_EditorClassIdentifier: 
  m_BindingMode: 4
  m_FollowOffset: {x: 0, y: 1.5, z: -2}
  m_XDamping: 0
  m_YDamping: 0
  m_ZDamping: 0
  m_PitchDamping: 0
  m_YawDamping: 0
  m_RollDamping: 0
  m_Heading:
    m_Definition: 2
    m_VelocityFilterStrength: 4
    m_Bias: 0
  m_RecenterToTargetHeading:
    m_enabled: 0
    m_WaitTime: 0
    m_RecenteringTime: 0.75
    m_LegacyHeadingDefinition: -1
    m_LegacyVelocityFilterStrength: -1
  m_XAxis:
    Value: 0
    m_MaxSpeed: 200
    m_AccelTime: 0.05
    m_DecelTime: 0.05
    m_InputAxisName: Horizontal
    m_InputAxisValue: 0
    m_InvertInput: 1
    m_MinValue: -180
    m_MaxValue: 180
    m_Wrap: 1
    m_Recentering:
      m_enabled: 0
      m_WaitTime: 1
      m_RecenteringTime: 2
      m_LegacyHeadingDefinition: -1
      m_LegacyVelocityFilterStrength: -1
  m_LegacyRadius: 3.4028235e+38
  m_LegacyHeightOffset: 3.4028235e+38
  m_LegacyHeadingBias: 3.4028235e+38
  m_HeadingIsSlave: 1
--- !u!114 &114976270163479352
MonoBehaviour:
  m_ObjectHideFlags: 1
  m_CorrespondingSourceObject: {fileID: 0}
  m_PrefabInternal: {fileID: 100100000}
  m_GameObject: {fileID: 1793222474726282}
  m_Enabled: 1
  m_EditorHideFlags: 0
  m_Script: {fileID: 11500000, guid: f4044717213e31446939f7bd49c896ea, type: 3}
  m_Name: 
  m_EditorClassIdentifier: 
  m_TrackedObjectOffset: {x: 0, y: 0.5, z: 0}
  m_LookaheadTime: 0
  m_LookaheadSmoothing: 10
  m_LookaheadIgnoreY: 1
  m_HorizontalDamping: 0
  m_VerticalDamping: 0
  m_ScreenX: 0.5
  m_ScreenY: 0.5
  m_DeadZoneWidth: 0
  m_DeadZoneHeight: 0
  m_SoftZoneWidth: 0.8
  m_SoftZoneHeight: 0.8
  m_BiasX: 0
  m_BiasY: 0
--- !u!222 &222111905198305682
CanvasRenderer:
  m_ObjectHideFlags: 1
  m_CorrespondingSourceObject: {fileID: 0}
  m_PrefabInternal: {fileID: 100100000}
  m_GameObject: {fileID: 1388025207509034}
  m_CullTransparentMesh: 0
--- !u!222 &222657889053776862
CanvasRenderer:
  m_ObjectHideFlags: 1
  m_CorrespondingSourceObject: {fileID: 0}
  m_PrefabInternal: {fileID: 100100000}
  m_GameObject: {fileID: 1504451468462078}
  m_CullTransparentMesh: 0
--- !u!223 &223214325521303666
Canvas:
  m_ObjectHideFlags: 1
  m_CorrespondingSourceObject: {fileID: 0}
  m_PrefabInternal: {fileID: 100100000}
  m_GameObject: {fileID: 1056823634585220}
  m_Enabled: 1
  serializedVersion: 3
  m_RenderMode: 0
  m_Camera: {fileID: 0}
  m_PlaneDistance: 100
  m_PixelPerfect: 0
  m_ReceivesEvents: 1
  m_OverrideSorting: 0
  m_OverridePixelPerfect: 0
  m_SortingBucketNormalizedSize: 0
  m_AdditionalShaderChannelsFlag: 0
  m_SortingLayerID: 0
  m_SortingOrder: 0
  m_TargetDisplay: 0
--- !u!224 &224065105952476460
RectTransform:
  m_ObjectHideFlags: 1
  m_CorrespondingSourceObject: {fileID: 0}
  m_PrefabInternal: {fileID: 100100000}
  m_GameObject: {fileID: 1388025207509034}
  m_LocalRotation: {x: 0, y: 0, z: 0, w: 1}
  m_LocalPosition: {x: 0, y: 0, z: 0}
  m_LocalScale: {x: 1, y: 1, z: 1}
  m_Children: []
  m_Father: {fileID: 224513194303689820}
  m_RootOrder: 0
  m_LocalEulerAnglesHint: {x: 0, y: 0, z: 0}
  m_AnchorMin: {x: 0.5, y: 1}
  m_AnchorMax: {x: 0.5, y: 1}
  m_AnchoredPosition: {x: -0.0000038146973, y: -11}
  m_SizeDelta: {x: 160, y: 30}
  m_Pivot: {x: 0.5, y: 1}
--- !u!224 &224513194303689820
RectTransform:
  m_ObjectHideFlags: 1
  m_CorrespondingSourceObject: {fileID: 0}
  m_PrefabInternal: {fileID: 100100000}
  m_GameObject: {fileID: 1056823634585220}
  m_LocalRotation: {x: 0, y: 0, z: 0, w: 1}
  m_LocalPosition: {x: 0, y: 0, z: 0}
  m_LocalScale: {x: 0, y: 0, z: 0}
  m_Children:
  - {fileID: 224065105952476460}
  - {fileID: 224539085418540848}
  m_Father: {fileID: 4186788609939458}
  m_RootOrder: 2
  m_LocalEulerAnglesHint: {x: 0, y: 0, z: 0}
  m_AnchorMin: {x: 0, y: 0}
  m_AnchorMax: {x: 0, y: 0}
  m_AnchoredPosition: {x: 0, y: 0}
  m_SizeDelta: {x: 0, y: 0}
  m_Pivot: {x: 0, y: 0}
--- !u!224 &224539085418540848
RectTransform:
  m_ObjectHideFlags: 1
  m_CorrespondingSourceObject: {fileID: 0}
  m_PrefabInternal: {fileID: 100100000}
  m_GameObject: {fileID: 1504451468462078}
  m_LocalRotation: {x: 0, y: 0, z: 0, w: 1}
  m_LocalPosition: {x: 0, y: 0, z: 0}
  m_LocalScale: {x: 1, y: 1, z: 1}
  m_Children: []
  m_Father: {fileID: 224513194303689820}
  m_RootOrder: 1
  m_LocalEulerAnglesHint: {x: 0, y: 0, z: 0}
  m_AnchorMin: {x: 0.5, y: 0.5}
  m_AnchorMax: {x: 0.5, y: 0.5}
  m_AnchoredPosition: {x: 0, y: 0}
  m_SizeDelta: {x: 15, y: 15}
  m_Pivot: {x: 0.5, y: 0.5}<|MERGE_RESOLUTION|>--- conflicted
+++ resolved
@@ -703,12 +703,8 @@
   m_CorrespondingSourceObject: {fileID: 0}
   m_PrefabInternal: {fileID: 100100000}
   m_GameObject: {fileID: 1192928361917510}
-<<<<<<< HEAD
-  m_LocalRotation: {x: -0, y: -3.5527137e-15, z: 1.7763568e-15, w: 1}
-=======
   m_LocalRotation: {x: 0.000000029802322, y: 0.000000025555284, z: -0.000000015333168,
     w: 1}
->>>>>>> 2a832be5
   m_LocalPosition: {x: 0, y: 0, z: 0}
   m_LocalScale: {x: 1, y: 1, z: 1}
   m_Children:
@@ -794,12 +790,7 @@
   m_CorrespondingSourceObject: {fileID: 0}
   m_PrefabInternal: {fileID: 100100000}
   m_GameObject: {fileID: 1784275661457400}
-<<<<<<< HEAD
-  m_LocalRotation: {x: 0.000000029802322, y: -0.000000025555286, z: 0.000000015333171,
-    w: 1}
-=======
   m_LocalRotation: {x: -0, y: 0.000000051110568, z: -0.000000030666335, w: 1}
->>>>>>> 2a832be5
   m_LocalPosition: {x: 0, y: 0, z: 0}
   m_LocalScale: {x: 1, y: 1, z: 1}
   m_Children:
@@ -869,11 +860,7 @@
   m_CorrespondingSourceObject: {fileID: 0}
   m_PrefabInternal: {fileID: 100100000}
   m_GameObject: {fileID: 1120486087132888}
-<<<<<<< HEAD
-  m_LocalRotation: {x: 0.26693356, y: 0.000000028720947, z: -0.000000007955243, w: 0.96371496}
-=======
   m_LocalRotation: {x: 0.26693356, y: -0.000000028720947, z: 0.000000007955251, w: 0.96371496}
->>>>>>> 2a832be5
   m_LocalPosition: {x: 10.497017, y: 1.9729375, z: -18.72462}
   m_LocalScale: {x: 1, y: 1, z: 1}
   m_Children:
@@ -945,12 +932,8 @@
   m_CorrespondingSourceObject: {fileID: 0}
   m_PrefabInternal: {fileID: 100100000}
   m_GameObject: {fileID: 1186158382073052}
-<<<<<<< HEAD
-  m_LocalRotation: {x: -0, y: -3.5527137e-15, z: 1.7763568e-15, w: 1}
-=======
   m_LocalRotation: {x: 0.000000029802322, y: 0.000000025555284, z: -0.000000015333168,
     w: 1}
->>>>>>> 2a832be5
   m_LocalPosition: {x: 0, y: 0, z: 0}
   m_LocalScale: {x: 1, y: 1, z: 1}
   m_Children:
@@ -2916,13 +2899,13 @@
     m_ParentHash: -577605460
   - m_Hash: 1931957523
     m_ParentHash: -1729304434
-  - m_Hash: -2036564316
+  - m_Hash: 486345207
     m_ParentHash: 1931957523
   - m_Hash: -1016951084
     m_ParentHash: 1931957523
+  - m_Hash: -1138345225
+    m_ParentHash: 1931957523
   - m_Hash: 1931914000
-    m_ParentHash: 1931957523
-  - m_Hash: -700561025
     m_ParentHash: 1931957523
   - m_Hash: 2090170590
     m_ParentHash: 1931957523
