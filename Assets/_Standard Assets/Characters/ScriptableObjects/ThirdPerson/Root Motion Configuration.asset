--- conflicted
+++ resolved
@@ -22,9 +22,6 @@
     strafeForwardSpeed: 0.9
     strafeBackwardSpeed: 1
     strafeLateralSpeed: 1
-<<<<<<< HEAD
-  jumpSpeed: 5
-=======
   jumpHeightAsAFactorOfForwardSpeed:
     serializedVersion: 2
     m_Curve:
@@ -58,7 +55,6 @@
     m_PreInfinity: 2
     m_PostInfinity: 2
     m_RotationOrder: 4
->>>>>>> 50ac6fe4
   jumpGroundVelocitySamples: 10
   jumpGroundVelocityScale: 1
   jumpTurningSpeedScale: 0.25
