--- conflicted
+++ resolved
@@ -20,7 +20,7 @@
 		[SerializeField]
 		protected ThirdPersonRootMotionConfiguration configuration;
 
-		[SerializeField] 
+		[SerializeField]
 		protected bool useRapidTurnForStrafeTransition = true;
 
 		[SerializeField]
@@ -351,22 +351,8 @@
 			}
 
 			movementMode = ThirdPersonMotorMovementMode.Strafe;
-<<<<<<< HEAD
-
-			//thirdPersonBrain.cameraAnimationManager.SetAnimation("Strafe",1);
-			thirdPersonBrain.thirdPersonCameraAnimationManager.StrafeStarted();
-
-			turning = true;
-			var cameraForward = Camera.main.transform.forward;
-			cameraForward.y = 0;
-			//cameraForward.z = 0;
-			gameObject.transform.forward = cameraForward;
-			//SetStrafeLookDirectionTransition(cameraForward);
-			//	SetStartStrafeLookDirection();
-=======
-			
+
 			isTurningIntoStrafe = true;
->>>>>>> dd4e4c08
 		}
 
 		/// <summary>
@@ -380,26 +366,12 @@
 			}
 
 			Debug.Log("Strafe End");
-<<<<<<< HEAD
-
-			//	thirdPersonBrain.cameraAnimationManager.SetAnimation("Action",1);
-=======
-			
->>>>>>> dd4e4c08
+
 			thirdPersonBrain.thirdPersonCameraAnimationManager.StrafeEnded();
 
 			currentForwardInputProperties = configuration.forwardMovementProperties;
 			currentLateralInputProperties = null;
 			movementMode = ThirdPersonMotorMovementMode.Action;
-<<<<<<< HEAD
-			/*
-			 * currentForwardInputProperties = configuration.forwardMovementProperties;
-			currentLateralInputProperties = null;
-			movementMode = ThirdPersonMotorMovementMode.Action;
-			 */
-
-=======
->>>>>>> dd4e4c08
 			//TODO Adjust method for calling these animations that control the state driven camera
 		}
 
@@ -441,6 +413,7 @@
 			{
 				SetStartStrafeLookDirection();
 			}
+
 			CalculateStrafeMovement();
 		}
 
@@ -493,23 +466,12 @@
 
 			transform.rotation = newRotation;
 		}
-<<<<<<< HEAD
-
-=======
-		
->>>>>>> dd4e4c08
+
 		protected virtual void SetStartStrafeLookDirection()
 		{
 			var cameraForward = Camera.main.transform.forward;
 			cameraForward.y = 0;
-<<<<<<< HEAD
-
-			//cameraForward.z = 0;
-			// gameObject.transform.forward = cameraForward;
-
-=======
-			
->>>>>>> dd4e4c08
+
 			Quaternion targetRotation = Quaternion.LookRotation(cameraForward);
 			targetYRotation = MathUtilities.Wrap180(targetRotation.eulerAngles.y);
 
@@ -519,7 +481,7 @@
 			}
 
 			Quaternion newRotation = Quaternion.RotateTowards(transform.rotation, targetRotation,
-					configuration.turningYSpeed * Time.deltaTime);
+			                                                  configuration.turningYSpeed * Time.deltaTime);
 
 			SetTurningSpeed(transform.rotation, newRotation);
 
@@ -528,6 +490,7 @@
 				isTurningIntoStrafe = false;
 				thirdPersonBrain.thirdPersonCameraAnimationManager.StrafeStarted();
 			}
+
 			transform.rotation = newRotation;
 		}
 
@@ -580,7 +543,6 @@
 		{
 			forwardClampSpeed = DecelerateClampSpeed(forwardClampSpeed, targetForwardClampSpeed,
 			                                         currentForwardInputProperties.inputDecay);
-
 		}
 
 		protected virtual Quaternion CalculateTargetRotation()
