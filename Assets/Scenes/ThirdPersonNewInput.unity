--- conflicted
+++ resolved
@@ -38,7 +38,7 @@
   m_ReflectionIntensity: 1
   m_CustomReflection: {fileID: 0}
   m_Sun: {fileID: 0}
-  m_IndirectSpecularColor: {r: 0.18028334, g: 0.2257134, b: 0.30692226, a: 1}
+  m_IndirectSpecularColor: {r: 0, g: 0, b: 0, a: 1}
   m_UseRadianceAmbientProbe: 0
 --- !u!157 &3
 LightmapSettings:
@@ -89,8 +89,7 @@
     m_PVRFilteringAtrousPositionSigmaIndirect: 2
     m_PVRFilteringAtrousPositionSigmaAO: 1
     m_ShowResolutionOverlay: 1
-  m_LightingDataAsset: {fileID: 112000008, guid: 40058a6c3a5c22b48a349ad08c4eb99e,
-    type: 2}
+  m_LightingDataAsset: {fileID: 0}
   m_UseShadowmask: 1
 --- !u!196 &4
 NavMeshSettings:
@@ -252,11 +251,7 @@
   m_CorrespondingSourceObject: {fileID: 0}
   m_PrefabInternal: {fileID: 0}
   m_GameObject: {fileID: 267589357}
-<<<<<<< HEAD
-  m_LocalRotation: {x: -0.06548821, y: 0.090364225, z: 0.005955097, w: 0.9937355}
-=======
   m_LocalRotation: {x: -0.065487176, y: 0.090535775, z: 0.005966402, w: 0.9937199}
->>>>>>> d81d45f0
   m_LocalPosition: {x: 11.064567, y: 3.654, z: 60.21828}
   m_LocalScale: {x: 1, y: 1, z: 1}
   m_Children: []
@@ -325,7 +320,7 @@
     - target: {fileID: 114732836240478164, guid: 0e4dfdb14b16043eb9395c461a8c9cf1,
         type: 2}
       propertyPath: m_ChildCameras.Array.size
-      value: 0
+      value: 2
       objectReference: {fileID: 0}
     - target: {fileID: 4623938780008152, guid: 0e4dfdb14b16043eb9395c461a8c9cf1, type: 2}
       propertyPath: m_LocalPosition.x
@@ -736,21 +731,6 @@
       objectReference: {fileID: 1715894750}
     - target: {fileID: 4429253803718552, guid: 0e4dfdb14b16043eb9395c461a8c9cf1, type: 2}
       propertyPath: m_LocalRotation.x
-<<<<<<< HEAD
-      value: 0.06548781
-      objectReference: {fileID: 0}
-    - target: {fileID: 4429253803718552, guid: 0e4dfdb14b16043eb9395c461a8c9cf1, type: 2}
-      propertyPath: m_LocalRotation.y
-      value: -0.090422906
-      objectReference: {fileID: 0}
-    - target: {fileID: 4429253803718552, guid: 0e4dfdb14b16043eb9395c461a8c9cf1, type: 2}
-      propertyPath: m_LocalRotation.z
-      value: -0.0059589474
-      objectReference: {fileID: 0}
-    - target: {fileID: 4429253803718552, guid: 0e4dfdb14b16043eb9395c461a8c9cf1, type: 2}
-      propertyPath: m_LocalRotation.w
-      value: -0.9937301
-=======
       value: 0.06548742
       objectReference: {fileID: 0}
     - target: {fileID: 4429253803718552, guid: 0e4dfdb14b16043eb9395c461a8c9cf1, type: 2}
@@ -764,7 +744,6 @@
     - target: {fileID: 4429253803718552, guid: 0e4dfdb14b16043eb9395c461a8c9cf1, type: 2}
       propertyPath: m_LocalRotation.w
       value: -0.9937199
->>>>>>> d81d45f0
       objectReference: {fileID: 0}
     - target: {fileID: 4429253803718552, guid: 0e4dfdb14b16043eb9395c461a8c9cf1, type: 2}
       propertyPath: m_LocalPosition.x
@@ -772,21 +751,6 @@
       objectReference: {fileID: 0}
     - target: {fileID: 4181487689278928, guid: 0e4dfdb14b16043eb9395c461a8c9cf1, type: 2}
       propertyPath: m_LocalRotation.x
-<<<<<<< HEAD
-      value: -0.000015861331
-      objectReference: {fileID: 0}
-    - target: {fileID: 4181487689278928, guid: 0e4dfdb14b16043eb9395c461a8c9cf1, type: 2}
-      propertyPath: m_LocalRotation.y
-      value: -0.090660706
-      objectReference: {fileID: 0}
-    - target: {fileID: 4181487689278928, guid: 0e4dfdb14b16043eb9395c461a8c9cf1, type: 2}
-      propertyPath: m_LocalRotation.z
-      value: 0.000001448237
-      objectReference: {fileID: 0}
-    - target: {fileID: 4181487689278928, guid: 0e4dfdb14b16043eb9395c461a8c9cf1, type: 2}
-      propertyPath: m_LocalRotation.w
-      value: -0.99588186
-=======
       value: -0.00000004343842
       objectReference: {fileID: 0}
     - target: {fileID: 4181487689278928, guid: 0e4dfdb14b16043eb9395c461a8c9cf1, type: 2}
@@ -800,7 +764,6 @@
     - target: {fileID: 4181487689278928, guid: 0e4dfdb14b16043eb9395c461a8c9cf1, type: 2}
       propertyPath: m_LocalRotation.w
       value: -0.9958754
->>>>>>> d81d45f0
       objectReference: {fileID: 0}
     - target: {fileID: 4181487689278928, guid: 0e4dfdb14b16043eb9395c461a8c9cf1, type: 2}
       propertyPath: m_LocalPosition.x
@@ -820,21 +783,6 @@
       objectReference: {fileID: 0}
     - target: {fileID: 4605808123394252, guid: 0e4dfdb14b16043eb9395c461a8c9cf1, type: 2}
       propertyPath: m_LocalRotation.x
-<<<<<<< HEAD
-      value: 0.032905113
-      objectReference: {fileID: 0}
-    - target: {fileID: 4605808123394252, guid: 0e4dfdb14b16043eb9395c461a8c9cf1, type: 2}
-      propertyPath: m_LocalRotation.y
-      value: -0.09061068
-      objectReference: {fileID: 0}
-    - target: {fileID: 4605808123394252, guid: 0e4dfdb14b16043eb9395c461a8c9cf1, type: 2}
-      propertyPath: m_LocalRotation.z
-      value: -0.0029866959
-      objectReference: {fileID: 0}
-    - target: {fileID: 4605808123394252, guid: 0e4dfdb14b16043eb9395c461a8c9cf1, type: 2}
-      propertyPath: m_LocalRotation.w
-      value: -0.99533814
-=======
       value: 0.03290529
       objectReference: {fileID: 0}
     - target: {fileID: 4605808123394252, guid: 0e4dfdb14b16043eb9395c461a8c9cf1, type: 2}
@@ -848,7 +796,6 @@
     - target: {fileID: 4605808123394252, guid: 0e4dfdb14b16043eb9395c461a8c9cf1, type: 2}
       propertyPath: m_LocalRotation.w
       value: -0.99533165
->>>>>>> d81d45f0
       objectReference: {fileID: 0}
     - target: {fileID: 4605808123394252, guid: 0e4dfdb14b16043eb9395c461a8c9cf1, type: 2}
       propertyPath: m_LocalPosition.x
@@ -856,21 +803,6 @@
       objectReference: {fileID: 0}
     - target: {fileID: 4237231573535954, guid: 0e4dfdb14b16043eb9395c461a8c9cf1, type: 2}
       propertyPath: m_LocalRotation.x
-<<<<<<< HEAD
-      value: 0.065487675
-      objectReference: {fileID: 0}
-    - target: {fileID: 4237231573535954, guid: 0e4dfdb14b16043eb9395c461a8c9cf1, type: 2}
-      propertyPath: m_LocalRotation.y
-      value: -0.09043533
-      objectReference: {fileID: 0}
-    - target: {fileID: 4237231573535954, guid: 0e4dfdb14b16043eb9395c461a8c9cf1, type: 2}
-      propertyPath: m_LocalRotation.z
-      value: -0.00595975
-      objectReference: {fileID: 0}
-    - target: {fileID: 4237231573535954, guid: 0e4dfdb14b16043eb9395c461a8c9cf1, type: 2}
-      propertyPath: m_LocalRotation.w
-      value: -0.993729
-=======
       value: 0.0654872
       objectReference: {fileID: 0}
     - target: {fileID: 4237231573535954, guid: 0e4dfdb14b16043eb9395c461a8c9cf1, type: 2}
@@ -884,7 +816,6 @@
     - target: {fileID: 4237231573535954, guid: 0e4dfdb14b16043eb9395c461a8c9cf1, type: 2}
       propertyPath: m_LocalRotation.w
       value: -0.9937199
->>>>>>> d81d45f0
       objectReference: {fileID: 0}
     - target: {fileID: 4237231573535954, guid: 0e4dfdb14b16043eb9395c461a8c9cf1, type: 2}
       propertyPath: m_LocalPosition.x
@@ -908,21 +839,6 @@
       objectReference: {fileID: 0}
     - target: {fileID: 4820137179724512, guid: 0e4dfdb14b16043eb9395c461a8c9cf1, type: 2}
       propertyPath: m_LocalRotation.x
-<<<<<<< HEAD
-      value: 0.0000000265947
-      objectReference: {fileID: 0}
-    - target: {fileID: 4820137179724512, guid: 0e4dfdb14b16043eb9395c461a8c9cf1, type: 2}
-      propertyPath: m_LocalRotation.y
-      value: -0.09073201
-      objectReference: {fileID: 0}
-    - target: {fileID: 4820137179724512, guid: 0e4dfdb14b16043eb9395c461a8c9cf1, type: 2}
-      propertyPath: m_LocalRotation.z
-      value: -2.520788e-10
-      objectReference: {fileID: 0}
-    - target: {fileID: 4820137179724512, guid: 0e4dfdb14b16043eb9395c461a8c9cf1, type: 2}
-      propertyPath: m_LocalRotation.w
-      value: -0.99587536
-=======
       value: -0.00000004343842
       objectReference: {fileID: 0}
     - target: {fileID: 4820137179724512, guid: 0e4dfdb14b16043eb9395c461a8c9cf1, type: 2}
@@ -936,7 +852,6 @@
     - target: {fileID: 4820137179724512, guid: 0e4dfdb14b16043eb9395c461a8c9cf1, type: 2}
       propertyPath: m_LocalRotation.w
       value: -0.9958754
->>>>>>> d81d45f0
       objectReference: {fileID: 0}
     - target: {fileID: 4820137179724512, guid: 0e4dfdb14b16043eb9395c461a8c9cf1, type: 2}
       propertyPath: m_LocalPosition.x
@@ -948,21 +863,6 @@
       objectReference: {fileID: 0}
     - target: {fileID: 4457660541983178, guid: 0e4dfdb14b16043eb9395c461a8c9cf1, type: 2}
       propertyPath: m_LocalRotation.x
-<<<<<<< HEAD
-      value: 0.032904975
-      objectReference: {fileID: 0}
-    - target: {fileID: 4457660541983178, guid: 0e4dfdb14b16043eb9395c461a8c9cf1, type: 2}
-      propertyPath: m_LocalRotation.y
-      value: -0.09061074
-      objectReference: {fileID: 0}
-    - target: {fileID: 4457660541983178, guid: 0e4dfdb14b16043eb9395c461a8c9cf1, type: 2}
-      propertyPath: m_LocalRotation.z
-      value: -0.0029868474
-      objectReference: {fileID: 0}
-    - target: {fileID: 4457660541983178, guid: 0e4dfdb14b16043eb9395c461a8c9cf1, type: 2}
-      propertyPath: m_LocalRotation.w
-      value: -0.9953382
-=======
       value: 0.03290469
       objectReference: {fileID: 0}
     - target: {fileID: 4457660541983178, guid: 0e4dfdb14b16043eb9395c461a8c9cf1, type: 2}
@@ -976,7 +876,6 @@
     - target: {fileID: 4457660541983178, guid: 0e4dfdb14b16043eb9395c461a8c9cf1, type: 2}
       propertyPath: m_LocalRotation.w
       value: -0.99533165
->>>>>>> d81d45f0
       objectReference: {fileID: 0}
     - target: {fileID: 4457660541983178, guid: 0e4dfdb14b16043eb9395c461a8c9cf1, type: 2}
       propertyPath: m_LocalPosition.x
@@ -985,11 +884,6 @@
     - target: {fileID: 4457660541983178, guid: 0e4dfdb14b16043eb9395c461a8c9cf1, type: 2}
       propertyPath: m_LocalPosition.z
       value: 0
-      objectReference: {fileID: 0}
-    - target: {fileID: 114681285300283318, guid: 0e4dfdb14b16043eb9395c461a8c9cf1,
-        type: 2}
-      propertyPath: m_YAxis.m_MaxSpeed
-      value: 5
       objectReference: {fileID: 0}
     m_RemovedComponents: []
   m_SourcePrefab: {fileID: 100100000, guid: 0e4dfdb14b16043eb9395c461a8c9cf1, type: 2}
@@ -1484,12 +1378,6 @@
     type: 2}
   m_PrefabInternal: {fileID: 1756479897}
   m_Script: {fileID: 11500000, guid: 11d7fa972e6a43c896caae120ec2b599, type: 3}
---- !u!114 &1959430077 stripped
-MonoBehaviour:
-  m_CorrespondingSourceObject: {fileID: 114320055996082016, guid: 0e4dfdb14b16043eb9395c461a8c9cf1,
-    type: 2}
-  m_PrefabInternal: {fileID: 394469131}
-  m_Script: {fileID: 11500000, guid: 319d2fe34a804e245819465c9505ea59, type: 3}
 --- !u!43 &2106805449
 Mesh:
   m_ObjectHideFlags: 0
@@ -1644,62 +1532,4 @@
   m_BakedTriangleCollisionMesh: 
   m_MeshMetrics[0]: 1
   m_MeshMetrics[1]: 1
-  m_MeshOptimized: 0
---- !u!1001 &2128143468
-Prefab:
-  m_ObjectHideFlags: 0
-  serializedVersion: 2
-  m_Modification:
-    m_TransformParent: {fileID: 0}
-    m_Modifications:
-    - target: {fileID: 4991710408697394, guid: 90c47d8db84ea5f4ab4e7fa7006ab36e, type: 2}
-      propertyPath: m_LocalPosition.x
-      value: 0
-      objectReference: {fileID: 0}
-    - target: {fileID: 4991710408697394, guid: 90c47d8db84ea5f4ab4e7fa7006ab36e, type: 2}
-      propertyPath: m_LocalPosition.y
-      value: 0
-      objectReference: {fileID: 0}
-    - target: {fileID: 4991710408697394, guid: 90c47d8db84ea5f4ab4e7fa7006ab36e, type: 2}
-      propertyPath: m_LocalPosition.z
-      value: 0
-      objectReference: {fileID: 0}
-    - target: {fileID: 4991710408697394, guid: 90c47d8db84ea5f4ab4e7fa7006ab36e, type: 2}
-      propertyPath: m_LocalRotation.x
-      value: 0
-      objectReference: {fileID: 0}
-    - target: {fileID: 4991710408697394, guid: 90c47d8db84ea5f4ab4e7fa7006ab36e, type: 2}
-      propertyPath: m_LocalRotation.y
-      value: 0
-      objectReference: {fileID: 0}
-    - target: {fileID: 4991710408697394, guid: 90c47d8db84ea5f4ab4e7fa7006ab36e, type: 2}
-      propertyPath: m_LocalRotation.z
-      value: 0
-      objectReference: {fileID: 0}
-    - target: {fileID: 4991710408697394, guid: 90c47d8db84ea5f4ab4e7fa7006ab36e, type: 2}
-      propertyPath: m_LocalRotation.w
-      value: 1
-      objectReference: {fileID: 0}
-    - target: {fileID: 4991710408697394, guid: 90c47d8db84ea5f4ab4e7fa7006ab36e, type: 2}
-      propertyPath: m_RootOrder
-      value: 5
-      objectReference: {fileID: 0}
-    - target: {fileID: 114855167666144062, guid: 90c47d8db84ea5f4ab4e7fa7006ab36e,
-        type: 2}
-      propertyPath: cameras.Array.data[0]
-      value: 
-      objectReference: {fileID: 2134021746}
-    - target: {fileID: 114855167666144062, guid: 90c47d8db84ea5f4ab4e7fa7006ab36e,
-        type: 2}
-      propertyPath: cameras.Array.data[1]
-      value: 
-      objectReference: {fileID: 1959430077}
-    m_RemovedComponents: []
-  m_SourcePrefab: {fileID: 100100000, guid: 90c47d8db84ea5f4ab4e7fa7006ab36e, type: 2}
-  m_IsPrefabAsset: 0
---- !u!114 &2134021746 stripped
-MonoBehaviour:
-  m_CorrespondingSourceObject: {fileID: 114681285300283318, guid: 0e4dfdb14b16043eb9395c461a8c9cf1,
-    type: 2}
-  m_PrefabInternal: {fileID: 394469131}
-  m_Script: {fileID: 11500000, guid: 319d2fe34a804e245819465c9505ea59, type: 3}+  m_MeshOptimized: 0