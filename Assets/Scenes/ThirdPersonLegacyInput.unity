--- conflicted
+++ resolved
@@ -252,13 +252,8 @@
   m_CorrespondingSourceObject: {fileID: 0}
   m_PrefabInternal: {fileID: 0}
   m_GameObject: {fileID: 267589357}
-<<<<<<< HEAD
-  m_LocalRotation: {x: -0.06548821, y: 0.090364054, z: 0.0059550856, w: 0.9937355}
-  m_LocalPosition: {x: 11.064568, y: 3.654, z: 60.21828}
-=======
   m_LocalRotation: {x: -0.065487176, y: 0.090535775, z: 0.005966402, w: 0.9937199}
   m_LocalPosition: {x: 11.064567, y: 3.654, z: 60.21828}
->>>>>>> d81d45f0
   m_LocalScale: {x: 1, y: 1, z: 1}
   m_Children: []
   m_Father: {fileID: 0}
@@ -737,17 +732,6 @@
       objectReference: {fileID: 1715894750}
     - target: {fileID: 4429253803718552, guid: 0e4dfdb14b16043eb9395c461a8c9cf1, type: 2}
       propertyPath: m_LocalRotation.x
-<<<<<<< HEAD
-      value: 0.06548734
-      objectReference: {fileID: 0}
-    - target: {fileID: 4429253803718552, guid: 0e4dfdb14b16043eb9395c461a8c9cf1, type: 2}
-      propertyPath: m_LocalRotation.y
-      value: -0.09053555
-      objectReference: {fileID: 0}
-    - target: {fileID: 4429253803718552, guid: 0e4dfdb14b16043eb9395c461a8c9cf1, type: 2}
-      propertyPath: m_LocalRotation.z
-      value: -0.005966397
-=======
       value: 0.06548742
       objectReference: {fileID: 0}
     - target: {fileID: 4429253803718552, guid: 0e4dfdb14b16043eb9395c461a8c9cf1, type: 2}
@@ -757,7 +741,6 @@
     - target: {fileID: 4429253803718552, guid: 0e4dfdb14b16043eb9395c461a8c9cf1, type: 2}
       propertyPath: m_LocalRotation.z
       value: -0.005966404
->>>>>>> d81d45f0
       objectReference: {fileID: 0}
     - target: {fileID: 4429253803718552, guid: 0e4dfdb14b16043eb9395c461a8c9cf1, type: 2}
       propertyPath: m_LocalRotation.w
@@ -769,21 +752,6 @@
       objectReference: {fileID: 0}
     - target: {fileID: 4181487689278928, guid: 0e4dfdb14b16043eb9395c461a8c9cf1, type: 2}
       propertyPath: m_LocalRotation.x
-<<<<<<< HEAD
-      value: 0.0000000018397901
-      objectReference: {fileID: 0}
-    - target: {fileID: 4181487689278928, guid: 0e4dfdb14b16043eb9395c461a8c9cf1, type: 2}
-      propertyPath: m_LocalRotation.y
-      value: -0.09083265
-      objectReference: {fileID: 0}
-    - target: {fileID: 4181487689278928, guid: 0e4dfdb14b16043eb9395c461a8c9cf1, type: 2}
-      propertyPath: m_LocalRotation.z
-      value: -0.000000001316232
-      objectReference: {fileID: 0}
-    - target: {fileID: 4181487689278928, guid: 0e4dfdb14b16043eb9395c461a8c9cf1, type: 2}
-      propertyPath: m_LocalRotation.w
-      value: -0.99586624
-=======
       value: -0.00000004343842
       objectReference: {fileID: 0}
     - target: {fileID: 4181487689278928, guid: 0e4dfdb14b16043eb9395c461a8c9cf1, type: 2}
@@ -797,7 +765,6 @@
     - target: {fileID: 4181487689278928, guid: 0e4dfdb14b16043eb9395c461a8c9cf1, type: 2}
       propertyPath: m_LocalRotation.w
       value: -0.9958754
->>>>>>> d81d45f0
       objectReference: {fileID: 0}
     - target: {fileID: 4181487689278928, guid: 0e4dfdb14b16043eb9395c461a8c9cf1, type: 2}
       propertyPath: m_LocalPosition.x
@@ -817,21 +784,6 @@
       objectReference: {fileID: 0}
     - target: {fileID: 4605808123394252, guid: 0e4dfdb14b16043eb9395c461a8c9cf1, type: 2}
       propertyPath: m_LocalRotation.x
-<<<<<<< HEAD
-      value: 0.03290489
-      objectReference: {fileID: 0}
-    - target: {fileID: 4605808123394252, guid: 0e4dfdb14b16043eb9395c461a8c9cf1, type: 2}
-      propertyPath: m_LocalRotation.y
-      value: -0.09068234
-      objectReference: {fileID: 0}
-    - target: {fileID: 4605808123394252, guid: 0e4dfdb14b16043eb9395c461a8c9cf1, type: 2}
-      propertyPath: m_LocalRotation.z
-      value: -0.0029892966
-      objectReference: {fileID: 0}
-    - target: {fileID: 4605808123394252, guid: 0e4dfdb14b16043eb9395c461a8c9cf1, type: 2}
-      propertyPath: m_LocalRotation.w
-      value: -0.9953317
-=======
       value: 0.03290491
       objectReference: {fileID: 0}
     - target: {fileID: 4605808123394252, guid: 0e4dfdb14b16043eb9395c461a8c9cf1, type: 2}
@@ -845,7 +797,6 @@
     - target: {fileID: 4605808123394252, guid: 0e4dfdb14b16043eb9395c461a8c9cf1, type: 2}
       propertyPath: m_LocalRotation.w
       value: -0.99533165
->>>>>>> d81d45f0
       objectReference: {fileID: 0}
     - target: {fileID: 4605808123394252, guid: 0e4dfdb14b16043eb9395c461a8c9cf1, type: 2}
       propertyPath: m_LocalPosition.x
@@ -853,21 +804,6 @@
       objectReference: {fileID: 0}
     - target: {fileID: 4237231573535954, guid: 0e4dfdb14b16043eb9395c461a8c9cf1, type: 2}
       propertyPath: m_LocalRotation.x
-<<<<<<< HEAD
-      value: 0.065487646
-      objectReference: {fileID: 0}
-    - target: {fileID: 4237231573535954, guid: 0e4dfdb14b16043eb9395c461a8c9cf1, type: 2}
-      propertyPath: m_LocalRotation.y
-      value: -0.09043523
-      objectReference: {fileID: 0}
-    - target: {fileID: 4237231573535954, guid: 0e4dfdb14b16043eb9395c461a8c9cf1, type: 2}
-      propertyPath: m_LocalRotation.z
-      value: -0.005959759
-      objectReference: {fileID: 0}
-    - target: {fileID: 4237231573535954, guid: 0e4dfdb14b16043eb9395c461a8c9cf1, type: 2}
-      propertyPath: m_LocalRotation.w
-      value: -0.993729
-=======
       value: 0.0654872
       objectReference: {fileID: 0}
     - target: {fileID: 4237231573535954, guid: 0e4dfdb14b16043eb9395c461a8c9cf1, type: 2}
@@ -881,7 +817,6 @@
     - target: {fileID: 4237231573535954, guid: 0e4dfdb14b16043eb9395c461a8c9cf1, type: 2}
       propertyPath: m_LocalRotation.w
       value: -0.9937199
->>>>>>> d81d45f0
       objectReference: {fileID: 0}
     - target: {fileID: 4237231573535954, guid: 0e4dfdb14b16043eb9395c461a8c9cf1, type: 2}
       propertyPath: m_LocalPosition.x
@@ -893,11 +828,7 @@
       objectReference: {fileID: 0}
     - target: {fileID: 4178198849244734, guid: 0e4dfdb14b16043eb9395c461a8c9cf1, type: 2}
       propertyPath: m_LocalPosition.x
-<<<<<<< HEAD
-      value: 12.891114
-=======
       value: 12.891113
->>>>>>> d81d45f0
       objectReference: {fileID: 0}
     - target: {fileID: 4178198849244734, guid: 0e4dfdb14b16043eb9395c461a8c9cf1, type: 2}
       propertyPath: m_LocalPosition.y
@@ -909,11 +840,7 @@
       objectReference: {fileID: 0}
     - target: {fileID: 4820137179724512, guid: 0e4dfdb14b16043eb9395c461a8c9cf1, type: 2}
       propertyPath: m_LocalRotation.x
-<<<<<<< HEAD
-      value: 0.00000025855536
-=======
       value: -0.00000004343842
->>>>>>> d81d45f0
       objectReference: {fileID: 0}
     - target: {fileID: 4820137179724512, guid: 0e4dfdb14b16043eb9395c461a8c9cf1, type: 2}
       propertyPath: m_LocalRotation.y
@@ -921,19 +848,11 @@
       objectReference: {fileID: 0}
     - target: {fileID: 4820137179724512, guid: 0e4dfdb14b16043eb9395c461a8c9cf1, type: 2}
       propertyPath: m_LocalRotation.z
-<<<<<<< HEAD
-      value: -0.000000022906061
-      objectReference: {fileID: 0}
-    - target: {fileID: 4820137179724512, guid: 0e4dfdb14b16043eb9395c461a8c9cf1, type: 2}
-      propertyPath: m_LocalRotation.w
-      value: -0.99587536
-=======
       value: 0.0000000042519672
       objectReference: {fileID: 0}
     - target: {fileID: 4820137179724512, guid: 0e4dfdb14b16043eb9395c461a8c9cf1, type: 2}
       propertyPath: m_LocalRotation.w
       value: -0.9958754
->>>>>>> d81d45f0
       objectReference: {fileID: 0}
     - target: {fileID: 4820137179724512, guid: 0e4dfdb14b16043eb9395c461a8c9cf1, type: 2}
       propertyPath: m_LocalPosition.x
@@ -945,21 +864,6 @@
       objectReference: {fileID: 0}
     - target: {fileID: 4457660541983178, guid: 0e4dfdb14b16043eb9395c461a8c9cf1, type: 2}
       propertyPath: m_LocalRotation.x
-<<<<<<< HEAD
-      value: 0.032904297
-      objectReference: {fileID: 0}
-    - target: {fileID: 4457660541983178, guid: 0e4dfdb14b16043eb9395c461a8c9cf1, type: 2}
-      propertyPath: m_LocalRotation.y
-      value: -0.090510905
-      objectReference: {fileID: 0}
-    - target: {fileID: 4457660541983178, guid: 0e4dfdb14b16043eb9395c461a8c9cf1, type: 2}
-      propertyPath: m_LocalRotation.z
-      value: -0.0029835165
-      objectReference: {fileID: 0}
-    - target: {fileID: 4457660541983178, guid: 0e4dfdb14b16043eb9395c461a8c9cf1, type: 2}
-      propertyPath: m_LocalRotation.w
-      value: -0.9953473
-=======
       value: 0.032904442
       objectReference: {fileID: 0}
     - target: {fileID: 4457660541983178, guid: 0e4dfdb14b16043eb9395c461a8c9cf1, type: 2}
@@ -973,7 +877,6 @@
     - target: {fileID: 4457660541983178, guid: 0e4dfdb14b16043eb9395c461a8c9cf1, type: 2}
       propertyPath: m_LocalRotation.w
       value: -0.9953251
->>>>>>> d81d45f0
       objectReference: {fileID: 0}
     - target: {fileID: 4457660541983178, guid: 0e4dfdb14b16043eb9395c461a8c9cf1, type: 2}
       propertyPath: m_LocalPosition.x
@@ -1058,12 +961,6 @@
     m_RemovedComponents: []
   m_SourcePrefab: {fileID: 100100000, guid: 34670126bc1284fc9ac73a1ed077d697, type: 2}
   m_IsPrefabAsset: 0
---- !u!114 &692290688 stripped
-MonoBehaviour:
-  m_CorrespondingSourceObject: {fileID: 114681285300283318, guid: 0e4dfdb14b16043eb9395c461a8c9cf1,
-    type: 2}
-  m_PrefabInternal: {fileID: 394469131}
-  m_Script: {fileID: 11500000, guid: 319d2fe34a804e245819465c9505ea59, type: 3}
 --- !u!43 &704567169
 Mesh:
   m_ObjectHideFlags: 0
@@ -1219,58 +1116,6 @@
   m_MeshMetrics[0]: 1
   m_MeshMetrics[1]: 1
   m_MeshOptimized: 0
---- !u!1001 &1165976984
-Prefab:
-  m_ObjectHideFlags: 0
-  serializedVersion: 2
-  m_Modification:
-    m_TransformParent: {fileID: 0}
-    m_Modifications:
-    - target: {fileID: 4991710408697394, guid: 90c47d8db84ea5f4ab4e7fa7006ab36e, type: 2}
-      propertyPath: m_LocalPosition.x
-      value: 0
-      objectReference: {fileID: 0}
-    - target: {fileID: 4991710408697394, guid: 90c47d8db84ea5f4ab4e7fa7006ab36e, type: 2}
-      propertyPath: m_LocalPosition.y
-      value: 0
-      objectReference: {fileID: 0}
-    - target: {fileID: 4991710408697394, guid: 90c47d8db84ea5f4ab4e7fa7006ab36e, type: 2}
-      propertyPath: m_LocalPosition.z
-      value: 0
-      objectReference: {fileID: 0}
-    - target: {fileID: 4991710408697394, guid: 90c47d8db84ea5f4ab4e7fa7006ab36e, type: 2}
-      propertyPath: m_LocalRotation.x
-      value: 0
-      objectReference: {fileID: 0}
-    - target: {fileID: 4991710408697394, guid: 90c47d8db84ea5f4ab4e7fa7006ab36e, type: 2}
-      propertyPath: m_LocalRotation.y
-      value: 0
-      objectReference: {fileID: 0}
-    - target: {fileID: 4991710408697394, guid: 90c47d8db84ea5f4ab4e7fa7006ab36e, type: 2}
-      propertyPath: m_LocalRotation.z
-      value: 0
-      objectReference: {fileID: 0}
-    - target: {fileID: 4991710408697394, guid: 90c47d8db84ea5f4ab4e7fa7006ab36e, type: 2}
-      propertyPath: m_LocalRotation.w
-      value: 1
-      objectReference: {fileID: 0}
-    - target: {fileID: 4991710408697394, guid: 90c47d8db84ea5f4ab4e7fa7006ab36e, type: 2}
-      propertyPath: m_RootOrder
-      value: 5
-      objectReference: {fileID: 0}
-    - target: {fileID: 114855167666144062, guid: 90c47d8db84ea5f4ab4e7fa7006ab36e,
-        type: 2}
-      propertyPath: cameras.Array.data[0]
-      value: 
-      objectReference: {fileID: 692290688}
-    - target: {fileID: 114855167666144062, guid: 90c47d8db84ea5f4ab4e7fa7006ab36e,
-        type: 2}
-      propertyPath: cameras.Array.data[1]
-      value: 
-      objectReference: {fileID: 1883939318}
-    m_RemovedComponents: []
-  m_SourcePrefab: {fileID: 100100000, guid: 90c47d8db84ea5f4ab4e7fa7006ab36e, type: 2}
-  m_IsPrefabAsset: 0
 --- !u!43 &1200120695
 Mesh:
   m_ObjectHideFlags: 0
@@ -1528,12 +1373,6 @@
     m_RemovedComponents: []
   m_SourcePrefab: {fileID: 100100000, guid: b5a4927756a6c4ce7a29e4c09c5a9e1a, type: 2}
   m_IsPrefabAsset: 0
---- !u!114 &1883939318 stripped
-MonoBehaviour:
-  m_CorrespondingSourceObject: {fileID: 114320055996082016, guid: 0e4dfdb14b16043eb9395c461a8c9cf1,
-    type: 2}
-  m_PrefabInternal: {fileID: 394469131}
-  m_Script: {fileID: 11500000, guid: 319d2fe34a804e245819465c9505ea59, type: 3}
 --- !u!114 &1915741603 stripped
 MonoBehaviour:
   m_CorrespondingSourceObject: {fileID: 114947635911981318, guid: b5a4927756a6c4ce7a29e4c09c5a9e1a,
