--- conflicted
+++ resolved
@@ -1797,7 +1797,7 @@
   m_PrefabInternal: {fileID: 100100000}
   m_GameObject: {fileID: 1964598378489596}
   m_LocalRotation: {x: 0, y: 0, z: 0, w: 1}
-  m_LocalPosition: {x: 11.606714, y: 15.3, z: 63.168888}
+  m_LocalPosition: {x: 47.75, y: 26, z: 63.168888}
   m_LocalScale: {x: 1, y: 1, z: 1}
   m_Children:
   - {fileID: 4151648849392010}
@@ -2161,8 +2161,8 @@
   jumpedParameterName: Jumped
   predictedFallDistanceParameterName: PredictedFallDistance
   invert: 0
-  leftFoot: {fileID: 0}
-  rightfoot: {fileID: 0}
+  leftFoot: {fileID: 114824860443034366}
+  rightfoot: {fileID: 114062553606472534}
 --- !u!114 &114086197978366078
 MonoBehaviour:
   m_ObjectHideFlags: 1
@@ -2305,13 +2305,8 @@
   snapSpeedTarget: 0.2
   runInput: {fileID: 11400000, guid: 8c1192daa77a944b393df7e0146d7a7f, type: 2}
   strafeInput: {fileID: 11400000, guid: afab5886de3d240fd8015366bf8ee806, type: 2}
-<<<<<<< HEAD
-  inputIncreaseTime: 2
-  inputDecreaseTime: 0.1
-=======
   animationMotorProperties: {fileID: 11400000, guid: ddebd4a643d394c179ea063744c34ead,
     type: 2}
->>>>>>> 0f6e7055
   inheritGroundVelocity: 0
 --- !u!114 &114798069747516348
 MonoBehaviour:
