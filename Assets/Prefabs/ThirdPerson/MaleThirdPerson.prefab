%YAML 1.1
%TAG !u! tag:unity3d.com,2011:
--- !u!1001 &100100000
Prefab:
  m_ObjectHideFlags: 1
  serializedVersion: 2
  m_Modification:
    m_TransformParent: {fileID: 0}
    m_Modifications: []
    m_RemovedComponents: []
  m_SourcePrefab: {fileID: 0}
  m_RootGameObject: {fileID: 1294013925418394}
  m_IsPrefabAsset: 1
--- !u!1 &1020572193072050
GameObject:
  m_ObjectHideFlags: 1
  m_CorrespondingSourceObject: {fileID: 0}
  m_PrefabInternal: {fileID: 100100000}
  serializedVersion: 6
  m_Component:
  - component: {fileID: 224474826874366406}
  - component: {fileID: 222494027013362284}
  - component: {fileID: 114231292661667806}
  m_Layer: 5
  m_Name: Text
  m_TagString: Untagged
  m_Icon: {fileID: 0}
  m_NavMeshLayer: 0
  m_StaticEditorFlags: 0
  m_IsActive: 1
--- !u!1 &1022674739118908
GameObject:
  m_ObjectHideFlags: 1
  m_CorrespondingSourceObject: {fileID: 0}
  m_PrefabInternal: {fileID: 100100000}
  serializedVersion: 6
  m_Component:
  - component: {fileID: 4160727941426876}
  m_Layer: 0
  m_Name: LeftIndexProximal
  m_TagString: Untagged
  m_Icon: {fileID: 0}
  m_NavMeshLayer: 0
  m_StaticEditorFlags: 0
  m_IsActive: 1
--- !u!1 &1051607556700762
GameObject:
  m_ObjectHideFlags: 1
  m_CorrespondingSourceObject: {fileID: 0}
  m_PrefabInternal: {fileID: 100100000}
  serializedVersion: 6
  m_Component:
  - component: {fileID: 4864594930687814}
  m_Layer: 0
  m_Name: Spine
  m_TagString: Untagged
  m_Icon: {fileID: 0}
  m_NavMeshLayer: 0
  m_StaticEditorFlags: 0
  m_IsActive: 1
--- !u!1 &1059010172158666
GameObject:
  m_ObjectHideFlags: 1
  m_CorrespondingSourceObject: {fileID: 0}
  m_PrefabInternal: {fileID: 100100000}
  serializedVersion: 6
  m_Component:
  - component: {fileID: 4306522759977176}
  m_Layer: 0
  m_Name: RightIndexDistalEnd
  m_TagString: Untagged
  m_Icon: {fileID: 0}
  m_NavMeshLayer: 0
  m_StaticEditorFlags: 0
  m_IsActive: 1
--- !u!1 &1066119393402776
GameObject:
  m_ObjectHideFlags: 1
  m_CorrespondingSourceObject: {fileID: 0}
  m_PrefabInternal: {fileID: 100100000}
  serializedVersion: 6
  m_Component:
  - component: {fileID: 4376976568029574}
  m_Layer: 0
  m_Name: LeftPinkyDistal
  m_TagString: Untagged
  m_Icon: {fileID: 0}
  m_NavMeshLayer: 0
  m_StaticEditorFlags: 0
  m_IsActive: 1
--- !u!1 &1066329535989732
GameObject:
  m_ObjectHideFlags: 1
  m_CorrespondingSourceObject: {fileID: 0}
  m_PrefabInternal: {fileID: 100100000}
  serializedVersion: 6
  m_Component:
  - component: {fileID: 4063510226891408}
  m_Layer: 0
  m_Name: LeftThumbProximal
  m_TagString: Untagged
  m_Icon: {fileID: 0}
  m_NavMeshLayer: 0
  m_StaticEditorFlags: 0
  m_IsActive: 1
--- !u!1 &1081236698051136
GameObject:
  m_ObjectHideFlags: 1
  m_CorrespondingSourceObject: {fileID: 0}
  m_PrefabInternal: {fileID: 100100000}
  serializedVersion: 6
  m_Component:
  - component: {fileID: 224248145813008018}
  - component: {fileID: 222913509095117222}
  - component: {fileID: 114725283838162428}
  m_Layer: 5
  m_Name: Text
  m_TagString: Untagged
  m_Icon: {fileID: 0}
  m_NavMeshLayer: 0
  m_StaticEditorFlags: 0
  m_IsActive: 1
--- !u!1 &1089203688311628
GameObject:
  m_ObjectHideFlags: 1
  m_CorrespondingSourceObject: {fileID: 0}
  m_PrefabInternal: {fileID: 100100000}
  serializedVersion: 6
  m_Component:
  - component: {fileID: 224044939290736698}
  - component: {fileID: 114227071179296536}
  m_Layer: 5
  m_Name: Buttons
  m_TagString: Untagged
  m_Icon: {fileID: 0}
  m_NavMeshLayer: 0
  m_StaticEditorFlags: 0
  m_IsActive: 1
--- !u!1 &1096666926272558
GameObject:
  m_ObjectHideFlags: 1
  m_CorrespondingSourceObject: {fileID: 0}
  m_PrefabInternal: {fileID: 100100000}
  serializedVersion: 6
  m_Component:
  - component: {fileID: 4957739389364666}
  m_Layer: 0
  m_Name: Head
  m_TagString: Untagged
  m_Icon: {fileID: 0}
  m_NavMeshLayer: 0
  m_StaticEditorFlags: 0
  m_IsActive: 1
--- !u!1 &1109528330577182
GameObject:
  m_ObjectHideFlags: 1
  m_CorrespondingSourceObject: {fileID: 0}
  m_PrefabInternal: {fileID: 100100000}
  serializedVersion: 6
  m_Component:
  - component: {fileID: 4477717277280630}
  m_Layer: 0
  m_Name: RightIndexDistal
  m_TagString: Untagged
  m_Icon: {fileID: 0}
  m_NavMeshLayer: 0
  m_StaticEditorFlags: 0
  m_IsActive: 1
--- !u!1 &1117604700368278
GameObject:
  m_ObjectHideFlags: 1
  m_CorrespondingSourceObject: {fileID: 0}
  m_PrefabInternal: {fileID: 100100000}
  serializedVersion: 6
  m_Component:
  - component: {fileID: 224084823846107120}
  - component: {fileID: 222353925404337154}
  - component: {fileID: 114254909425921052}
  - component: {fileID: 114004964462743514}
  m_Layer: 5
  m_Name: StaticJoystickLeft
  m_TagString: Untagged
  m_Icon: {fileID: 0}
  m_NavMeshLayer: 0
  m_StaticEditorFlags: 0
  m_IsActive: 1
--- !u!1 &1127383005414138
GameObject:
  m_ObjectHideFlags: 1
  m_CorrespondingSourceObject: {fileID: 0}
  m_PrefabInternal: {fileID: 100100000}
  serializedVersion: 6
  m_Component:
  - component: {fileID: 4036498303539776}
  - component: {fileID: 65244173496618208}
  - component: {fileID: 114447118663720106}
  m_Layer: 9
  m_Name: LeftFoot
  m_TagString: Untagged
  m_Icon: {fileID: 0}
  m_NavMeshLayer: 0
  m_StaticEditorFlags: 0
  m_IsActive: 1
--- !u!1 &1130415729163492
GameObject:
  m_ObjectHideFlags: 1
  m_CorrespondingSourceObject: {fileID: 0}
  m_PrefabInternal: {fileID: 100100000}
  serializedVersion: 6
  m_Component:
  - component: {fileID: 4349816746728224}
  m_Layer: 0
  m_Name: RightMiddleProximal
  m_TagString: Untagged
  m_Icon: {fileID: 0}
  m_NavMeshLayer: 0
  m_StaticEditorFlags: 0
  m_IsActive: 1
--- !u!1 &1131696896538344
GameObject:
  m_ObjectHideFlags: 1
  m_CorrespondingSourceObject: {fileID: 0}
  m_PrefabInternal: {fileID: 100100000}
  serializedVersion: 6
  m_Component:
  - component: {fileID: 4412749377447936}
  m_Layer: 0
  m_Name: RightIndexIntermediate
  m_TagString: Untagged
  m_Icon: {fileID: 0}
  m_NavMeshLayer: 0
  m_StaticEditorFlags: 0
  m_IsActive: 1
--- !u!1 &1135843971816016
GameObject:
  m_ObjectHideFlags: 1
  m_CorrespondingSourceObject: {fileID: 0}
  m_PrefabInternal: {fileID: 100100000}
  serializedVersion: 6
  m_Component:
  - component: {fileID: 4028121153822380}
  m_Layer: 9
  m_Name: LeftToesEnd
  m_TagString: Untagged
  m_Icon: {fileID: 0}
  m_NavMeshLayer: 0
  m_StaticEditorFlags: 0
  m_IsActive: 1
--- !u!1 &1143746075392832
GameObject:
  m_ObjectHideFlags: 0
  m_CorrespondingSourceObject: {fileID: 0}
  m_PrefabInternal: {fileID: 100100000}
  serializedVersion: 6
  m_Component:
  - component: {fileID: 4040340540093194}
  m_Layer: 0
  m_Name: Root
  m_TagString: Untagged
  m_Icon: {fileID: 0}
  m_NavMeshLayer: 0
  m_StaticEditorFlags: 0
  m_IsActive: 1
--- !u!1 &1147503794107644
GameObject:
  m_ObjectHideFlags: 1
  m_CorrespondingSourceObject: {fileID: 0}
  m_PrefabInternal: {fileID: 100100000}
  serializedVersion: 6
  m_Component:
  - component: {fileID: 4435197676432380}
  - component: {fileID: 65763725577463722}
  - component: {fileID: 114449538320415148}
  m_Layer: 9
  m_Name: RightFoot
  m_TagString: Untagged
  m_Icon: {fileID: 0}
  m_NavMeshLayer: 0
  m_StaticEditorFlags: 0
  m_IsActive: 1
--- !u!1 &1149958661499006
GameObject:
  m_ObjectHideFlags: 1
  m_CorrespondingSourceObject: {fileID: 0}
  m_PrefabInternal: {fileID: 100100000}
  serializedVersion: 6
  m_Component:
  - component: {fileID: 4730163377792506}
  m_Layer: 0
  m_Name: Chest
  m_TagString: Untagged
  m_Icon: {fileID: 0}
  m_NavMeshLayer: 0
  m_StaticEditorFlags: 0
  m_IsActive: 1
--- !u!1 &1161082548642948
GameObject:
  m_ObjectHideFlags: 1
  m_CorrespondingSourceObject: {fileID: 0}
  m_PrefabInternal: {fileID: 100100000}
  serializedVersion: 6
  m_Component:
  - component: {fileID: 4901110037343920}
  m_Layer: 0
  m_Name: RightRingDistal
  m_TagString: Untagged
  m_Icon: {fileID: 0}
  m_NavMeshLayer: 0
  m_StaticEditorFlags: 0
  m_IsActive: 1
--- !u!1 &1163305478012376
GameObject:
  m_ObjectHideFlags: 1
  m_CorrespondingSourceObject: {fileID: 0}
  m_PrefabInternal: {fileID: 100100000}
  serializedVersion: 6
  m_Component:
  - component: {fileID: 4530369316504954}
  m_Layer: 0
  m_Name: RightMiddleIntermediate
  m_TagString: Untagged
  m_Icon: {fileID: 0}
  m_NavMeshLayer: 0
  m_StaticEditorFlags: 0
  m_IsActive: 1
--- !u!1 &1173055669104788
GameObject:
  m_ObjectHideFlags: 1
  m_CorrespondingSourceObject: {fileID: 0}
  m_PrefabInternal: {fileID: 100100000}
  serializedVersion: 6
  m_Component:
  - component: {fileID: 4639529015276348}
  m_Layer: 0
  m_Name: LeftMiddleDistalEnd
  m_TagString: Untagged
  m_Icon: {fileID: 0}
  m_NavMeshLayer: 0
  m_StaticEditorFlags: 0
  m_IsActive: 1
--- !u!1 &1173198982384304
GameObject:
  m_ObjectHideFlags: 1
  m_CorrespondingSourceObject: {fileID: 0}
  m_PrefabInternal: {fileID: 100100000}
  serializedVersion: 6
  m_Component:
  - component: {fileID: 4349205979493700}
  m_Layer: 0
  m_Name: RightUpperLeg
  m_TagString: Untagged
  m_Icon: {fileID: 0}
  m_NavMeshLayer: 0
  m_StaticEditorFlags: 0
  m_IsActive: 1
--- !u!1 &1177598811180342
GameObject:
  m_ObjectHideFlags: 0
  m_CorrespondingSourceObject: {fileID: 0}
  m_PrefabInternal: {fileID: 100100000}
  serializedVersion: 6
  m_Component:
  - component: {fileID: 4041166387031922}
  - component: {fileID: 114708474431008640}
  m_Layer: 11
  m_Name: 'StandaloneInput '
  m_TagString: Untagged
  m_Icon: {fileID: 0}
  m_NavMeshLayer: 0
  m_StaticEditorFlags: 0
  m_IsActive: 1
--- !u!1 &1191584423246730
GameObject:
  m_ObjectHideFlags: 1
  m_CorrespondingSourceObject: {fileID: 0}
  m_PrefabInternal: {fileID: 100100000}
  serializedVersion: 6
  m_Component:
  - component: {fileID: 4820627229729690}
  m_Layer: 0
  m_Name: LeftShoulder
  m_TagString: Untagged
  m_Icon: {fileID: 0}
  m_NavMeshLayer: 0
  m_StaticEditorFlags: 0
  m_IsActive: 1
--- !u!1 &1199013437574846
GameObject:
  m_ObjectHideFlags: 1
  m_CorrespondingSourceObject: {fileID: 0}
  m_PrefabInternal: {fileID: 100100000}
  serializedVersion: 6
  m_Component:
  - component: {fileID: 224055095486480348}
  - component: {fileID: 222189989213675352}
  - component: {fileID: 114550086709320900}
  m_Layer: 5
  m_Name: On
  m_TagString: Untagged
  m_Icon: {fileID: 0}
  m_NavMeshLayer: 0
  m_StaticEditorFlags: 0
  m_IsActive: 1
--- !u!1 &1205611386557982
GameObject:
  m_ObjectHideFlags: 1
  m_CorrespondingSourceObject: {fileID: 0}
  m_PrefabInternal: {fileID: 100100000}
  serializedVersion: 6
  m_Component:
  - component: {fileID: 4973467833679416}
  m_Layer: 0
  m_Name: LeftLowerArm
  m_TagString: Untagged
  m_Icon: {fileID: 0}
  m_NavMeshLayer: 0
  m_StaticEditorFlags: 0
  m_IsActive: 1
--- !u!1 &1236183332981974
GameObject:
  m_ObjectHideFlags: 1
  m_CorrespondingSourceObject: {fileID: 0}
  m_PrefabInternal: {fileID: 100100000}
  serializedVersion: 6
  m_Component:
  - component: {fileID: 4766139779923470}
  m_Layer: 9
  m_Name: LeftToes
  m_TagString: Untagged
  m_Icon: {fileID: 0}
  m_NavMeshLayer: 0
  m_StaticEditorFlags: 0
  m_IsActive: 1
--- !u!1 &1237165496478194
GameObject:
  m_ObjectHideFlags: 1
  m_CorrespondingSourceObject: {fileID: 0}
  m_PrefabInternal: {fileID: 100100000}
  serializedVersion: 6
  m_Component:
  - component: {fileID: 4049837283954470}
  m_Layer: 0
  m_Name: Neck
  m_TagString: Untagged
  m_Icon: {fileID: 0}
  m_NavMeshLayer: 0
  m_StaticEditorFlags: 0
  m_IsActive: 1
--- !u!1 &1246659264806702
GameObject:
  m_ObjectHideFlags: 1
  m_CorrespondingSourceObject: {fileID: 0}
  m_PrefabInternal: {fileID: 100100000}
  serializedVersion: 6
  m_Component:
  - component: {fileID: 4108066398590670}
  m_Layer: 0
  m_Name: RightLowerArm
  m_TagString: Untagged
  m_Icon: {fileID: 0}
  m_NavMeshLayer: 0
  m_StaticEditorFlags: 0
  m_IsActive: 1
--- !u!1 &1266632746295758
GameObject:
  m_ObjectHideFlags: 1
  m_CorrespondingSourceObject: {fileID: 0}
  m_PrefabInternal: {fileID: 100100000}
  serializedVersion: 6
  m_Component:
  - component: {fileID: 4687701192131532}
  m_Layer: 9
  m_Name: RightToesEnd
  m_TagString: Untagged
  m_Icon: {fileID: 0}
  m_NavMeshLayer: 0
  m_StaticEditorFlags: 0
  m_IsActive: 1
--- !u!1 &1280023946113224
GameObject:
  m_ObjectHideFlags: 1
  m_CorrespondingSourceObject: {fileID: 0}
  m_PrefabInternal: {fileID: 100100000}
  serializedVersion: 6
  m_Component:
  - component: {fileID: 4370860954242036}
  m_Layer: 0
  m_Name: LeftThumbDistalEnd
  m_TagString: Untagged
  m_Icon: {fileID: 0}
  m_NavMeshLayer: 0
  m_StaticEditorFlags: 0
  m_IsActive: 1
--- !u!1 &1285903004112382
GameObject:
  m_ObjectHideFlags: 1
  m_CorrespondingSourceObject: {fileID: 0}
  m_PrefabInternal: {fileID: 100100000}
  serializedVersion: 6
  m_Component:
  - component: {fileID: 224772737378643018}
  - component: {fileID: 222905303654605664}
  - component: {fileID: 114430763955348664}
  m_Layer: 5
  m_Name: Text
  m_TagString: Untagged
  m_Icon: {fileID: 0}
  m_NavMeshLayer: 0
  m_StaticEditorFlags: 0
  m_IsActive: 1
--- !u!1 &1294013925418394
GameObject:
  m_ObjectHideFlags: 0
  m_CorrespondingSourceObject: {fileID: 0}
  m_PrefabInternal: {fileID: 100100000}
  serializedVersion: 6
  m_Component:
  - component: {fileID: 4076727408819664}
  - component: {fileID: 95372130055387216}
  - component: {fileID: 114484545000245226}
  - component: {fileID: 114436560949563180}
  - component: {fileID: 114403526203746496}
  m_Layer: 11
  m_Name: MaleThirdPerson
  m_TagString: Player
  m_Icon: {fileID: 0}
  m_NavMeshLayer: 0
  m_StaticEditorFlags: 0
  m_IsActive: 1
--- !u!1 &1320574585163914
GameObject:
  m_ObjectHideFlags: 1
  m_CorrespondingSourceObject: {fileID: 0}
  m_PrefabInternal: {fileID: 100100000}
  serializedVersion: 6
  m_Component:
  - component: {fileID: 4174264830853714}
  m_Layer: 0
  m_Name: RightThumbProximal
  m_TagString: Untagged
  m_Icon: {fileID: 0}
  m_NavMeshLayer: 0
  m_StaticEditorFlags: 0
  m_IsActive: 1
--- !u!1 &1326112763464820
GameObject:
  m_ObjectHideFlags: 1
  m_CorrespondingSourceObject: {fileID: 0}
  m_PrefabInternal: {fileID: 100100000}
  serializedVersion: 6
  m_Component:
  - component: {fileID: 224372366045764476}
  - component: {fileID: 222511087929750472}
  - component: {fileID: 114774374011452348}
  m_Layer: 5
  m_Name: Off
  m_TagString: Untagged
  m_Icon: {fileID: 0}
  m_NavMeshLayer: 0
  m_StaticEditorFlags: 0
  m_IsActive: 1
--- !u!1 &1360929394332958
GameObject:
  m_ObjectHideFlags: 1
  m_CorrespondingSourceObject: {fileID: 0}
  m_PrefabInternal: {fileID: 100100000}
  serializedVersion: 6
  m_Component:
  - component: {fileID: 4638087657393862}
  m_Layer: 0
  m_Name: RightThumbDistalEnd
  m_TagString: Untagged
  m_Icon: {fileID: 0}
  m_NavMeshLayer: 0
  m_StaticEditorFlags: 0
  m_IsActive: 1
--- !u!1 &1374195450895970
GameObject:
  m_ObjectHideFlags: 1
  m_CorrespondingSourceObject: {fileID: 0}
  m_PrefabInternal: {fileID: 100100000}
  serializedVersion: 6
  m_Component:
  - component: {fileID: 4039489108611056}
  m_Layer: 9
  m_Name: RightToes
  m_TagString: Untagged
  m_Icon: {fileID: 0}
  m_NavMeshLayer: 0
  m_StaticEditorFlags: 0
  m_IsActive: 1
--- !u!1 &1383831588477638
GameObject:
  m_ObjectHideFlags: 1
  m_CorrespondingSourceObject: {fileID: 0}
  m_PrefabInternal: {fileID: 100100000}
  serializedVersion: 6
  m_Component:
  - component: {fileID: 4153170983338540}
  m_Layer: 0
  m_Name: LeftRingDistal
  m_TagString: Untagged
  m_Icon: {fileID: 0}
  m_NavMeshLayer: 0
  m_StaticEditorFlags: 0
  m_IsActive: 1
--- !u!1 &1425025946951686
GameObject:
  m_ObjectHideFlags: 1
  m_CorrespondingSourceObject: {fileID: 0}
  m_PrefabInternal: {fileID: 100100000}
  serializedVersion: 6
  m_Component:
  - component: {fileID: 224025678115654200}
  - component: {fileID: 222014003775350632}
  - component: {fileID: 114048753049870838}
  m_Layer: 5
  m_Name: JoystickHat
  m_TagString: Untagged
  m_Icon: {fileID: 0}
  m_NavMeshLayer: 0
  m_StaticEditorFlags: 0
  m_IsActive: 1
--- !u!1 &1427348817778808
GameObject:
  m_ObjectHideFlags: 1
  m_CorrespondingSourceObject: {fileID: 0}
  m_PrefabInternal: {fileID: 100100000}
  serializedVersion: 6
  m_Component:
  - component: {fileID: 224436578643068276}
  - component: {fileID: 114811615323391376}
  - component: {fileID: 222435862746670192}
  m_Layer: 5
  m_Name: StrafeToggle
  m_TagString: Untagged
  m_Icon: {fileID: 0}
  m_NavMeshLayer: 0
  m_StaticEditorFlags: 0
  m_IsActive: 1
--- !u!1 &1464850145506078
GameObject:
  m_ObjectHideFlags: 1
  m_CorrespondingSourceObject: {fileID: 0}
  m_PrefabInternal: {fileID: 100100000}
  serializedVersion: 6
  m_Component:
  - component: {fileID: 4965941078013748}
  m_Layer: 0
  m_Name: RightEye
  m_TagString: Untagged
  m_Icon: {fileID: 0}
  m_NavMeshLayer: 0
  m_StaticEditorFlags: 0
  m_IsActive: 1
--- !u!1 &1478193826353466
GameObject:
  m_ObjectHideFlags: 1
  m_CorrespondingSourceObject: {fileID: 0}
  m_PrefabInternal: {fileID: 100100000}
  serializedVersion: 6
  m_Component:
  - component: {fileID: 4169522178339554}
  m_Layer: 0
  m_Name: LeftLowerLeg
  m_TagString: Untagged
  m_Icon: {fileID: 0}
  m_NavMeshLayer: 0
  m_StaticEditorFlags: 0
  m_IsActive: 1
--- !u!1 &1484330025094196
GameObject:
  m_ObjectHideFlags: 1
  m_CorrespondingSourceObject: {fileID: 0}
  m_PrefabInternal: {fileID: 100100000}
  serializedVersion: 6
  m_Component:
  - component: {fileID: 4186143521540892}
  m_Layer: 0
  m_Name: LeftPinkyDistalEnd
  m_TagString: Untagged
  m_Icon: {fileID: 0}
  m_NavMeshLayer: 0
  m_StaticEditorFlags: 0
  m_IsActive: 1
--- !u!1 &1484441838164688
GameObject:
  m_ObjectHideFlags: 1
  m_CorrespondingSourceObject: {fileID: 0}
  m_PrefabInternal: {fileID: 100100000}
  serializedVersion: 6
  m_Component:
  - component: {fileID: 4837689214398618}
  m_Layer: 0
  m_Name: LeftThumbDistal
  m_TagString: Untagged
  m_Icon: {fileID: 0}
  m_NavMeshLayer: 0
  m_StaticEditorFlags: 0
  m_IsActive: 1
--- !u!1 &1488478948932494
GameObject:
  m_ObjectHideFlags: 1
  m_CorrespondingSourceObject: {fileID: 0}
  m_PrefabInternal: {fileID: 100100000}
  serializedVersion: 6
  m_Component:
  - component: {fileID: 4229565065102588}
  m_Layer: 0
  m_Name: LeftEye
  m_TagString: Untagged
  m_Icon: {fileID: 0}
  m_NavMeshLayer: 0
  m_StaticEditorFlags: 0
  m_IsActive: 1
--- !u!1 &1488771761107268
GameObject:
  m_ObjectHideFlags: 1
  m_CorrespondingSourceObject: {fileID: 0}
  m_PrefabInternal: {fileID: 100100000}
  serializedVersion: 6
  m_Component:
  - component: {fileID: 4772223210326762}
  m_Layer: 0
  m_Name: LeftRingIntermediate
  m_TagString: Untagged
  m_Icon: {fileID: 0}
  m_NavMeshLayer: 0
  m_StaticEditorFlags: 0
  m_IsActive: 1
--- !u!1 &1488776510305256
GameObject:
  m_ObjectHideFlags: 1
  m_CorrespondingSourceObject: {fileID: 0}
  m_PrefabInternal: {fileID: 100100000}
  serializedVersion: 6
  m_Component:
  - component: {fileID: 4845745948791256}
  m_Layer: 0
  m_Name: LeftPinkyProximal
  m_TagString: Untagged
  m_Icon: {fileID: 0}
  m_NavMeshLayer: 0
  m_StaticEditorFlags: 0
  m_IsActive: 1
--- !u!1 &1492182590625468
GameObject:
  m_ObjectHideFlags: 1
  m_CorrespondingSourceObject: {fileID: 0}
  m_PrefabInternal: {fileID: 100100000}
  serializedVersion: 6
  m_Component:
  - component: {fileID: 224780891672895792}
  - component: {fileID: 222465508462848574}
  - component: {fileID: 114200361099830622}
  - component: {fileID: 114043503032705390}
  m_Layer: 5
  m_Name: JumpButton
  m_TagString: Untagged
  m_Icon: {fileID: 0}
  m_NavMeshLayer: 0
  m_StaticEditorFlags: 0
  m_IsActive: 1
--- !u!1 &1494683688106480
GameObject:
  m_ObjectHideFlags: 0
  m_CorrespondingSourceObject: {fileID: 0}
  m_PrefabInternal: {fileID: 100100000}
  serializedVersion: 6
  m_Component:
  - component: {fileID: 4373934692070628}
  - component: {fileID: 137464820802569840}
  m_Layer: 0
  m_Name: Body
  m_TagString: Untagged
  m_Icon: {fileID: 0}
  m_NavMeshLayer: 0
  m_StaticEditorFlags: 0
  m_IsActive: 1
--- !u!1 &1503252915817138
GameObject:
  m_ObjectHideFlags: 1
  m_CorrespondingSourceObject: {fileID: 0}
  m_PrefabInternal: {fileID: 100100000}
  serializedVersion: 6
  m_Component:
  - component: {fileID: 4581297014581296}
  m_Layer: 0
  m_Name: LeftIndexDistalEnd
  m_TagString: Untagged
  m_Icon: {fileID: 0}
  m_NavMeshLayer: 0
  m_StaticEditorFlags: 0
  m_IsActive: 1
--- !u!1 &1515121657982614
GameObject:
  m_ObjectHideFlags: 1
  m_CorrespondingSourceObject: {fileID: 0}
  m_PrefabInternal: {fileID: 100100000}
  serializedVersion: 6
  m_Component:
  - component: {fileID: 4882241302998102}
  m_Layer: 0
  m_Name: RightIndexProximal
  m_TagString: Untagged
  m_Icon: {fileID: 0}
  m_NavMeshLayer: 0
  m_StaticEditorFlags: 0
  m_IsActive: 1
--- !u!1 &1520930081666076
GameObject:
  m_ObjectHideFlags: 1
  m_CorrespondingSourceObject: {fileID: 0}
  m_PrefabInternal: {fileID: 100100000}
  serializedVersion: 6
  m_Component:
  - component: {fileID: 4834466473119572}
  m_Layer: 0
  m_Name: RightMiddleDistalEnd
  m_TagString: Untagged
  m_Icon: {fileID: 0}
  m_NavMeshLayer: 0
  m_StaticEditorFlags: 0
  m_IsActive: 1
--- !u!1 &1568552936092230
GameObject:
  m_ObjectHideFlags: 1
  m_CorrespondingSourceObject: {fileID: 0}
  m_PrefabInternal: {fileID: 100100000}
  serializedVersion: 6
  m_Component:
  - component: {fileID: 4011702874872410}
  m_Layer: 0
  m_Name: RightPinkyIntermediate
  m_TagString: Untagged
  m_Icon: {fileID: 0}
  m_NavMeshLayer: 0
  m_StaticEditorFlags: 0
  m_IsActive: 1
--- !u!1 &1598462124301374
GameObject:
  m_ObjectHideFlags: 1
  m_CorrespondingSourceObject: {fileID: 0}
  m_PrefabInternal: {fileID: 100100000}
  serializedVersion: 6
  m_Component:
  - component: {fileID: 4005990785754780}
  m_Layer: 0
  m_Name: RightThumbDistal
  m_TagString: Untagged
  m_Icon: {fileID: 0}
  m_NavMeshLayer: 0
  m_StaticEditorFlags: 0
  m_IsActive: 1
--- !u!1 &1612442151170584
GameObject:
  m_ObjectHideFlags: 1
  m_CorrespondingSourceObject: {fileID: 0}
  m_PrefabInternal: {fileID: 100100000}
  serializedVersion: 6
  m_Component:
  - component: {fileID: 4794688131649244}
  m_Layer: 0
  m_Name: LeftHand
  m_TagString: Untagged
  m_Icon: {fileID: 0}
  m_NavMeshLayer: 0
  m_StaticEditorFlags: 0
  m_IsActive: 1
--- !u!1 &1631010402027168
GameObject:
  m_ObjectHideFlags: 1
  m_CorrespondingSourceObject: {fileID: 0}
  m_PrefabInternal: {fileID: 100100000}
  serializedVersion: 6
  m_Component:
  - component: {fileID: 4752866323081496}
  m_Layer: 0
  m_Name: LeftThumbIntermediate
  m_TagString: Untagged
  m_Icon: {fileID: 0}
  m_NavMeshLayer: 0
  m_StaticEditorFlags: 0
  m_IsActive: 1
--- !u!1 &1649949320688074
GameObject:
  m_ObjectHideFlags: 1
  m_CorrespondingSourceObject: {fileID: 0}
  m_PrefabInternal: {fileID: 100100000}
  serializedVersion: 6
  m_Component:
  - component: {fileID: 4103577989903490}
  m_Layer: 0
  m_Name: RightPinkyDistal
  m_TagString: Untagged
  m_Icon: {fileID: 0}
  m_NavMeshLayer: 0
  m_StaticEditorFlags: 0
  m_IsActive: 1
--- !u!1 &1650892425560120
GameObject:
  m_ObjectHideFlags: 1
  m_CorrespondingSourceObject: {fileID: 0}
  m_PrefabInternal: {fileID: 100100000}
  serializedVersion: 6
  m_Component:
  - component: {fileID: 4597976118119062}
  m_Layer: 0
  m_Name: LeftPinkyIntermediate
  m_TagString: Untagged
  m_Icon: {fileID: 0}
  m_NavMeshLayer: 0
  m_StaticEditorFlags: 0
  m_IsActive: 1
--- !u!1 &1684175584153414
GameObject:
  m_ObjectHideFlags: 1
  m_CorrespondingSourceObject: {fileID: 0}
  m_PrefabInternal: {fileID: 100100000}
  serializedVersion: 6
  m_Component:
  - component: {fileID: 4740225140391930}
  m_Layer: 0
  m_Name: RightThumbIntermediate
  m_TagString: Untagged
  m_Icon: {fileID: 0}
  m_NavMeshLayer: 0
  m_StaticEditorFlags: 0
  m_IsActive: 1
--- !u!1 &1698289795762286
GameObject:
  m_ObjectHideFlags: 1
  m_CorrespondingSourceObject: {fileID: 0}
  m_PrefabInternal: {fileID: 100100000}
  serializedVersion: 6
  m_Component:
  - component: {fileID: 4427735111568944}
  m_Layer: 0
  m_Name: RightRingIntermediate
  m_TagString: Untagged
  m_Icon: {fileID: 0}
  m_NavMeshLayer: 0
  m_StaticEditorFlags: 0
  m_IsActive: 1
--- !u!1 &1702558727749644
GameObject:
  m_ObjectHideFlags: 1
  m_CorrespondingSourceObject: {fileID: 0}
  m_PrefabInternal: {fileID: 100100000}
  serializedVersion: 6
  m_Component:
  - component: {fileID: 224116694968873772}
  - component: {fileID: 114527324716948170}
  - component: {fileID: 222815501812361388}
  m_Layer: 5
  m_Name: SprintToggle
  m_TagString: Untagged
  m_Icon: {fileID: 0}
  m_NavMeshLayer: 0
  m_StaticEditorFlags: 0
  m_IsActive: 1
--- !u!1 &1703966246038082
GameObject:
  m_ObjectHideFlags: 1
  m_CorrespondingSourceObject: {fileID: 0}
  m_PrefabInternal: {fileID: 100100000}
  serializedVersion: 6
  m_Component:
  - component: {fileID: 4423410513549290}
  m_Layer: 0
  m_Name: LeftUpperLeg
  m_TagString: Untagged
  m_Icon: {fileID: 0}
  m_NavMeshLayer: 0
  m_StaticEditorFlags: 0
  m_IsActive: 1
--- !u!1 &1708455501717724
GameObject:
  m_ObjectHideFlags: 1
  m_CorrespondingSourceObject: {fileID: 0}
  m_PrefabInternal: {fileID: 100100000}
  serializedVersion: 6
  m_Component:
  - component: {fileID: 4191023085299888}
  m_Layer: 0
  m_Name: RightHand
  m_TagString: Untagged
  m_Icon: {fileID: 0}
  m_NavMeshLayer: 0
  m_StaticEditorFlags: 0
  m_IsActive: 1
--- !u!1 &1725855363931810
GameObject:
  m_ObjectHideFlags: 1
  m_CorrespondingSourceObject: {fileID: 0}
  m_PrefabInternal: {fileID: 100100000}
  serializedVersion: 6
  m_Component:
  - component: {fileID: 4010075451907072}
  m_Layer: 0
  m_Name: UpperChest
  m_TagString: Untagged
  m_Icon: {fileID: 0}
  m_NavMeshLayer: 0
  m_StaticEditorFlags: 0
  m_IsActive: 1
--- !u!1 &1732536814269838
GameObject:
  m_ObjectHideFlags: 1
  m_CorrespondingSourceObject: {fileID: 0}
  m_PrefabInternal: {fileID: 100100000}
  serializedVersion: 6
  m_Component:
  - component: {fileID: 4153574464439418}
  m_Layer: 0
  m_Name: RightLowerLeg
  m_TagString: Untagged
  m_Icon: {fileID: 0}
  m_NavMeshLayer: 0
  m_StaticEditorFlags: 0
  m_IsActive: 1
--- !u!1 &1742899662917844
GameObject:
  m_ObjectHideFlags: 1
  m_CorrespondingSourceObject: {fileID: 0}
  m_PrefabInternal: {fileID: 100100000}
  serializedVersion: 6
  m_Component:
  - component: {fileID: 224670094748169662}
  - component: {fileID: 223468010217080512}
  - component: {fileID: 114519407302604966}
  - component: {fileID: 114074254213240988}
  m_Layer: 5
  m_Name: OnScreenControls
  m_TagString: Untagged
  m_Icon: {fileID: 0}
  m_NavMeshLayer: 0
  m_StaticEditorFlags: 0
  m_IsActive: 1
--- !u!1 &1749045998623002
GameObject:
  m_ObjectHideFlags: 1
  m_CorrespondingSourceObject: {fileID: 0}
  m_PrefabInternal: {fileID: 100100000}
  serializedVersion: 6
  m_Component:
  - component: {fileID: 4274738393309678}
  m_Layer: 0
  m_Name: RightShoulder
  m_TagString: Untagged
  m_Icon: {fileID: 0}
  m_NavMeshLayer: 0
  m_StaticEditorFlags: 0
  m_IsActive: 1
--- !u!1 &1756596199861562
GameObject:
  m_ObjectHideFlags: 1
  m_CorrespondingSourceObject: {fileID: 0}
  m_PrefabInternal: {fileID: 100100000}
  serializedVersion: 6
  m_Component:
  - component: {fileID: 4773867215607978}
  m_Layer: 0
  m_Name: RightMiddleDistal
  m_TagString: Untagged
  m_Icon: {fileID: 0}
  m_NavMeshLayer: 0
  m_StaticEditorFlags: 0
  m_IsActive: 1
--- !u!1 &1757302290697622
GameObject:
  m_ObjectHideFlags: 1
  m_CorrespondingSourceObject: {fileID: 0}
  m_PrefabInternal: {fileID: 100100000}
  serializedVersion: 6
  m_Component:
  - component: {fileID: 4597352826102086}
  m_Layer: 0
  m_Name: LeftRingDistalEnd
  m_TagString: Untagged
  m_Icon: {fileID: 0}
  m_NavMeshLayer: 0
  m_StaticEditorFlags: 0
  m_IsActive: 1
--- !u!1 &1762923696387720
GameObject:
  m_ObjectHideFlags: 1
  m_CorrespondingSourceObject: {fileID: 0}
  m_PrefabInternal: {fileID: 100100000}
  serializedVersion: 6
  m_Component:
  - component: {fileID: 4971338634202510}
  m_Layer: 0
  m_Name: Hips
  m_TagString: Untagged
  m_Icon: {fileID: 0}
  m_NavMeshLayer: 0
  m_StaticEditorFlags: 0
  m_IsActive: 1
--- !u!1 &1768564431385526
GameObject:
  m_ObjectHideFlags: 1
  m_CorrespondingSourceObject: {fileID: 0}
  m_PrefabInternal: {fileID: 100100000}
  serializedVersion: 6
  m_Component:
  - component: {fileID: 4760361465442304}
  m_Layer: 0
  m_Name: RightPinkyProximal
  m_TagString: Untagged
  m_Icon: {fileID: 0}
  m_NavMeshLayer: 0
  m_StaticEditorFlags: 0
  m_IsActive: 1
--- !u!1 &1773019793875740
GameObject:
  m_ObjectHideFlags: 1
  m_CorrespondingSourceObject: {fileID: 0}
  m_PrefabInternal: {fileID: 100100000}
  serializedVersion: 6
  m_Component:
  - component: {fileID: 4596516572987410}
  m_Layer: 0
  m_Name: LeftMiddleProximal
  m_TagString: Untagged
  m_Icon: {fileID: 0}
  m_NavMeshLayer: 0
  m_StaticEditorFlags: 0
  m_IsActive: 1
--- !u!1 &1773627785931404
GameObject:
  m_ObjectHideFlags: 1
  m_CorrespondingSourceObject: {fileID: 0}
  m_PrefabInternal: {fileID: 100100000}
  serializedVersion: 6
  m_Component:
  - component: {fileID: 224623740538433748}
  - component: {fileID: 222975171224418204}
  - component: {fileID: 114483523814417916}
  m_Layer: 5
  m_Name: On
  m_TagString: Untagged
  m_Icon: {fileID: 0}
  m_NavMeshLayer: 0
  m_StaticEditorFlags: 0
  m_IsActive: 1
--- !u!1 &1787428348351216
GameObject:
  m_ObjectHideFlags: 1
  m_CorrespondingSourceObject: {fileID: 0}
  m_PrefabInternal: {fileID: 100100000}
  serializedVersion: 6
  m_Component:
  - component: {fileID: 4105480251949682}
  m_Layer: 0
  m_Name: RightRingDistalEnd
  m_TagString: Untagged
  m_Icon: {fileID: 0}
  m_NavMeshLayer: 0
  m_StaticEditorFlags: 0
  m_IsActive: 1
--- !u!1 &1794012535541156
GameObject:
  m_ObjectHideFlags: 1
  m_CorrespondingSourceObject: {fileID: 0}
  m_PrefabInternal: {fileID: 100100000}
  serializedVersion: 6
  m_Component:
  - component: {fileID: 224717048945914042}
  - component: {fileID: 222855283806316084}
  - component: {fileID: 114649094005062182}
  m_Layer: 5
  m_Name: Off
  m_TagString: Untagged
  m_Icon: {fileID: 0}
  m_NavMeshLayer: 0
  m_StaticEditorFlags: 0
  m_IsActive: 1
--- !u!1 &1814129069919870
GameObject:
  m_ObjectHideFlags: 1
  m_CorrespondingSourceObject: {fileID: 0}
  m_PrefabInternal: {fileID: 100100000}
  serializedVersion: 6
  m_Component:
  - component: {fileID: 4385911746746808}
  m_Layer: 0
  m_Name: LeftRingProximal
  m_TagString: Untagged
  m_Icon: {fileID: 0}
  m_NavMeshLayer: 0
  m_StaticEditorFlags: 0
  m_IsActive: 1
--- !u!1 &1825695467784284
GameObject:
  m_ObjectHideFlags: 1
  m_CorrespondingSourceObject: {fileID: 0}
  m_PrefabInternal: {fileID: 100100000}
  serializedVersion: 6
  m_Component:
  - component: {fileID: 4077273017230186}
  m_Layer: 0
  m_Name: RightPinkyDistalEnd
  m_TagString: Untagged
  m_Icon: {fileID: 0}
  m_NavMeshLayer: 0
  m_StaticEditorFlags: 0
  m_IsActive: 1
--- !u!1 &1826789540362956
GameObject:
  m_ObjectHideFlags: 0
  m_CorrespondingSourceObject: {fileID: 0}
  m_PrefabInternal: {fileID: 100100000}
  serializedVersion: 6
  m_Component:
  - component: {fileID: 4533717139749910}
  - component: {fileID: 114115391730479704}
  m_Layer: 11
  m_Name: 'MobileInput '
  m_TagString: Untagged
  m_Icon: {fileID: 0}
  m_NavMeshLayer: 0
  m_StaticEditorFlags: 0
  m_IsActive: 1
--- !u!1 &1836935938310798
GameObject:
  m_ObjectHideFlags: 1
  m_CorrespondingSourceObject: {fileID: 0}
  m_PrefabInternal: {fileID: 100100000}
  serializedVersion: 6
  m_Component:
  - component: {fileID: 4403326743521470}
  m_Layer: 0
  m_Name: LeftIndexDistal
  m_TagString: Untagged
  m_Icon: {fileID: 0}
  m_NavMeshLayer: 0
  m_StaticEditorFlags: 0
  m_IsActive: 1
--- !u!1 &1856959747671122
GameObject:
  m_ObjectHideFlags: 1
  m_CorrespondingSourceObject: {fileID: 0}
  m_PrefabInternal: {fileID: 100100000}
  serializedVersion: 6
  m_Component:
  - component: {fileID: 4402684417242934}
  m_Layer: 0
  m_Name: JawEnd
  m_TagString: Untagged
  m_Icon: {fileID: 0}
  m_NavMeshLayer: 0
  m_StaticEditorFlags: 0
  m_IsActive: 1
--- !u!1 &1863833983132116
GameObject:
  m_ObjectHideFlags: 1
  m_CorrespondingSourceObject: {fileID: 0}
  m_PrefabInternal: {fileID: 100100000}
  serializedVersion: 6
  m_Component:
  - component: {fileID: 4936007428618680}
  m_Layer: 0
  m_Name: LeftMiddleDistal
  m_TagString: Untagged
  m_Icon: {fileID: 0}
  m_NavMeshLayer: 0
  m_StaticEditorFlags: 0
  m_IsActive: 1
--- !u!1 &1868452528944566
GameObject:
  m_ObjectHideFlags: 1
  m_CorrespondingSourceObject: {fileID: 0}
  m_PrefabInternal: {fileID: 100100000}
  serializedVersion: 6
  m_Component:
  - component: {fileID: 4096076504012324}
  m_Layer: 0
  m_Name: Jaw
  m_TagString: Untagged
  m_Icon: {fileID: 0}
  m_NavMeshLayer: 0
  m_StaticEditorFlags: 0
  m_IsActive: 1
--- !u!1 &1880260819038072
GameObject:
  m_ObjectHideFlags: 1
  m_CorrespondingSourceObject: {fileID: 0}
  m_PrefabInternal: {fileID: 100100000}
  serializedVersion: 6
  m_Component:
  - component: {fileID: 224000812552088444}
  - component: {fileID: 222606444532031440}
  - component: {fileID: 114053907890279292}
  - component: {fileID: 114899799394176718}
  m_Layer: 5
  m_Name: StaticJoystickRight
  m_TagString: Untagged
  m_Icon: {fileID: 0}
  m_NavMeshLayer: 0
  m_StaticEditorFlags: 0
  m_IsActive: 1
--- !u!1 &1905783428731366
GameObject:
  m_ObjectHideFlags: 1
  m_CorrespondingSourceObject: {fileID: 0}
  m_PrefabInternal: {fileID: 100100000}
  serializedVersion: 6
  m_Component:
  - component: {fileID: 4612318927234386}
  m_Layer: 0
  m_Name: RightUpperArm
  m_TagString: Untagged
  m_Icon: {fileID: 0}
  m_NavMeshLayer: 0
  m_StaticEditorFlags: 0
  m_IsActive: 1
--- !u!1 &1933822178027500
GameObject:
  m_ObjectHideFlags: 1
  m_CorrespondingSourceObject: {fileID: 0}
  m_PrefabInternal: {fileID: 100100000}
  serializedVersion: 6
  m_Component:
  - component: {fileID: 4924750417071162}
  m_Layer: 0
  m_Name: RightRingProximal
  m_TagString: Untagged
  m_Icon: {fileID: 0}
  m_NavMeshLayer: 0
  m_StaticEditorFlags: 0
  m_IsActive: 1
--- !u!1 &1943859525865174
GameObject:
  m_ObjectHideFlags: 1
  m_CorrespondingSourceObject: {fileID: 0}
  m_PrefabInternal: {fileID: 100100000}
  serializedVersion: 6
  m_Component:
  - component: {fileID: 4222790675373152}
  m_Layer: 0
  m_Name: LeftUpperArm
  m_TagString: Untagged
  m_Icon: {fileID: 0}
  m_NavMeshLayer: 0
  m_StaticEditorFlags: 0
  m_IsActive: 1
--- !u!1 &1957343144542928
GameObject:
  m_ObjectHideFlags: 1
  m_CorrespondingSourceObject: {fileID: 0}
  m_PrefabInternal: {fileID: 100100000}
  serializedVersion: 6
  m_Component:
  - component: {fileID: 4527140410381394}
  m_Layer: 0
  m_Name: LeftIndexIntermediate
  m_TagString: Untagged
  m_Icon: {fileID: 0}
  m_NavMeshLayer: 0
  m_StaticEditorFlags: 0
  m_IsActive: 1
--- !u!1 &1977446989964664
GameObject:
  m_ObjectHideFlags: 1
  m_CorrespondingSourceObject: {fileID: 0}
  m_PrefabInternal: {fileID: 100100000}
  serializedVersion: 6
  m_Component:
  - component: {fileID: 4405010698674506}
  m_Layer: 0
  m_Name: LeftMiddleIntermediate
  m_TagString: Untagged
  m_Icon: {fileID: 0}
  m_NavMeshLayer: 0
  m_StaticEditorFlags: 0
  m_IsActive: 1
--- !u!1 &1986420658108440
GameObject:
  m_ObjectHideFlags: 1
  m_CorrespondingSourceObject: {fileID: 0}
  m_PrefabInternal: {fileID: 100100000}
  serializedVersion: 6
  m_Component:
  - component: {fileID: 224249921379171624}
  - component: {fileID: 222465376749510566}
  - component: {fileID: 114568571224373056}
  m_Layer: 5
  m_Name: JoystickHat
  m_TagString: Untagged
  m_Icon: {fileID: 0}
  m_NavMeshLayer: 0
  m_StaticEditorFlags: 0
  m_IsActive: 1
--- !u!4 &4005990785754780
Transform:
  m_ObjectHideFlags: 1
  m_CorrespondingSourceObject: {fileID: 0}
  m_PrefabInternal: {fileID: 100100000}
  m_GameObject: {fileID: 1598462124301374}
  m_LocalRotation: {x: 0, y: -0, z: -0, w: 1}
  m_LocalPosition: {x: 0.031395752, y: -0.00000016593874, z: 0.00000001956757}
  m_LocalScale: {x: 1, y: 1, z: 1}
  m_Children:
  - {fileID: 4638087657393862}
  m_Father: {fileID: 4740225140391930}
  m_RootOrder: 0
  m_LocalEulerAnglesHint: {x: 0, y: 0, z: 0}
--- !u!4 &4010075451907072
Transform:
  m_ObjectHideFlags: 1
  m_CorrespondingSourceObject: {fileID: 0}
  m_PrefabInternal: {fileID: 100100000}
  m_GameObject: {fileID: 1725855363931810}
  m_LocalRotation: {x: 0, y: 0, z: 0.02762249, w: 0.9996185}
  m_LocalPosition: {x: -0.099863835, y: 3.837587e-10, z: 4.2860933e-17}
  m_LocalScale: {x: 1, y: 1, z: 1}
  m_Children:
  - {fileID: 4820627229729690}
  - {fileID: 4049837283954470}
  - {fileID: 4274738393309678}
  m_Father: {fileID: 4730163377792506}
  m_RootOrder: 0
  m_LocalEulerAnglesHint: {x: 0, y: 0, z: 0}
--- !u!4 &4011702874872410
Transform:
  m_ObjectHideFlags: 1
  m_CorrespondingSourceObject: {fileID: 0}
  m_PrefabInternal: {fileID: 100100000}
  m_GameObject: {fileID: 1568552936092230}
  m_LocalRotation: {x: 0.00000067755235, y: 0, z: -0, w: 1}
  m_LocalPosition: {x: 0.02032, y: 0.0000000390623, z: 0.0000000037241212}
  m_LocalScale: {x: 1, y: 1, z: 1}
  m_Children:
  - {fileID: 4103577989903490}
  m_Father: {fileID: 4760361465442304}
  m_RootOrder: 0
  m_LocalEulerAnglesHint: {x: 0, y: 0, z: 0}
--- !u!4 &4028121153822380
Transform:
  m_ObjectHideFlags: 1
  m_CorrespondingSourceObject: {fileID: 0}
  m_PrefabInternal: {fileID: 100100000}
  m_GameObject: {fileID: 1135843971816016}
  m_LocalRotation: {x: 0, y: -0, z: -0, w: 1}
  m_LocalPosition: {x: -0.054048985, y: -9.722308e-18, z: 1.0302869e-15}
  m_LocalScale: {x: 1, y: 1, z: 1}
  m_Children: []
  m_Father: {fileID: 4766139779923470}
  m_RootOrder: 0
  m_LocalEulerAnglesHint: {x: 0, y: 0, z: 0}
--- !u!4 &4036498303539776
Transform:
  m_ObjectHideFlags: 1
  m_CorrespondingSourceObject: {fileID: 0}
  m_PrefabInternal: {fileID: 100100000}
  m_GameObject: {fileID: 1127383005414138}
  m_LocalRotation: {x: 0, y: 0, z: 0.04628874, w: 0.9989281}
  m_LocalPosition: {x: -0.4248355, y: 3.2196466e-16, z: 1.9539925e-16}
  m_LocalScale: {x: 1, y: 1, z: 1}
  m_Children:
  - {fileID: 4766139779923470}
  m_Father: {fileID: 4169522178339554}
  m_RootOrder: 0
  m_LocalEulerAnglesHint: {x: 0, y: 0, z: 0}
--- !u!4 &4039489108611056
Transform:
  m_ObjectHideFlags: 1
  m_CorrespondingSourceObject: {fileID: 0}
  m_PrefabInternal: {fileID: 100100000}
  m_GameObject: {fileID: 1374195450895970}
  m_LocalRotation: {x: 0, y: 0, z: 0.7071068, w: 0.7071068}
  m_LocalPosition: {x: 0.0758718, y: 0.1706926, z: 1.0658141e-16}
  m_LocalScale: {x: 1, y: 1, z: 1}
  m_Children:
  - {fileID: 4687701192131532}
  m_Father: {fileID: 4435197676432380}
  m_RootOrder: 0
  m_LocalEulerAnglesHint: {x: 0, y: 0, z: 0}
--- !u!4 &4040340540093194
Transform:
  m_ObjectHideFlags: 1
  m_CorrespondingSourceObject: {fileID: 0}
  m_PrefabInternal: {fileID: 100100000}
  m_GameObject: {fileID: 1143746075392832}
  m_LocalRotation: {x: 0, y: -0, z: -0, w: 1}
  m_LocalPosition: {x: -5.5577125e-16, y: 0, z: 0.0000000042381267}
  m_LocalScale: {x: 1, y: 1, z: 1}
  m_Children:
  - {fileID: 4971338634202510}
  m_Father: {fileID: 4076727408819664}
  m_RootOrder: 1
  m_LocalEulerAnglesHint: {x: 0, y: 0, z: 0}
--- !u!4 &4041166387031922
Transform:
  m_ObjectHideFlags: 1
  m_CorrespondingSourceObject: {fileID: 0}
  m_PrefabInternal: {fileID: 100100000}
  m_GameObject: {fileID: 1177598811180342}
  m_LocalRotation: {x: 0, y: 0, z: 0, w: 1}
  m_LocalPosition: {x: 0, y: 0, z: 0}
  m_LocalScale: {x: 1, y: 1, z: 1}
  m_Children: []
  m_Father: {fileID: 4076727408819664}
  m_RootOrder: 3
  m_LocalEulerAnglesHint: {x: 0, y: 0, z: 0}
--- !u!4 &4049837283954470
Transform:
  m_ObjectHideFlags: 1
  m_CorrespondingSourceObject: {fileID: 0}
  m_PrefabInternal: {fileID: 100100000}
  m_GameObject: {fileID: 1237165496478194}
  m_LocalRotation: {x: 0, y: 0, z: -0.16252996, w: 0.98670363}
  m_LocalPosition: {x: -0.22944902, y: 0, z: 3.8648323e-18}
  m_LocalScale: {x: 1, y: 1, z: 1}
  m_Children:
  - {fileID: 4957739389364666}
  m_Father: {fileID: 4010075451907072}
  m_RootOrder: 1
  m_LocalEulerAnglesHint: {x: 0, y: 0, z: 0}
--- !u!4 &4063510226891408
Transform:
  m_ObjectHideFlags: 1
  m_CorrespondingSourceObject: {fileID: 0}
  m_PrefabInternal: {fileID: 100100000}
  m_GameObject: {fileID: 1066329535989732}
  m_LocalRotation: {x: -0.7071068, y: 0, z: 0, w: 0.7071068}
  m_LocalPosition: {x: -0.032763172, y: -0.019399941, z: 0.032587297}
  m_LocalScale: {x: 1, y: 1, z: 1}
  m_Children:
  - {fileID: 4752866323081496}
  m_Father: {fileID: 4794688131649244}
  m_RootOrder: 4
  m_LocalEulerAnglesHint: {x: 0, y: 0, z: 0}
--- !u!4 &4076727408819664
Transform:
  m_ObjectHideFlags: 1
  m_CorrespondingSourceObject: {fileID: 0}
  m_PrefabInternal: {fileID: 100100000}
  m_GameObject: {fileID: 1294013925418394}
  m_LocalRotation: {x: 0, y: 0, z: 0, w: 1}
  m_LocalPosition: {x: 47.75, y: 10.18, z: 63.168888}
  m_LocalScale: {x: 1, y: 1, z: 1}
  m_Children:
  - {fileID: 4373934692070628}
  - {fileID: 4040340540093194}
  - {fileID: 4533717139749910}
  - {fileID: 4041166387031922}
  m_Father: {fileID: 0}
  m_RootOrder: 0
  m_LocalEulerAnglesHint: {x: 0, y: 0, z: 0}
--- !u!4 &4077273017230186
Transform:
  m_ObjectHideFlags: 1
  m_CorrespondingSourceObject: {fileID: 0}
  m_PrefabInternal: {fileID: 100100000}
  m_GameObject: {fileID: 1825695467784284}
  m_LocalRotation: {x: 0.00000086590364, y: 0, z: -0, w: 1}
  m_LocalPosition: {x: 0.021772001, y: 0.000000041853575, z: 0.000000003990134}
  m_LocalScale: {x: 1, y: 1, z: 1}
  m_Children: []
  m_Father: {fileID: 4103577989903490}
  m_RootOrder: 0
  m_LocalEulerAnglesHint: {x: 0, y: 0, z: 0}
--- !u!4 &4096076504012324
Transform:
  m_ObjectHideFlags: 1
  m_CorrespondingSourceObject: {fileID: 0}
  m_PrefabInternal: {fileID: 100100000}
  m_GameObject: {fileID: 1868452528944566}
  m_LocalRotation: {x: -0.00011591564, y: 0.00007256035, z: -0.8476265, w: 0.53059345}
  m_LocalPosition: {x: 0.020377725, y: 0.023429718, z: 0.000011341149}
  m_LocalScale: {x: 1, y: 1, z: 1}
  m_Children:
  - {fileID: 4402684417242934}
  m_Father: {fileID: 4957739389364666}
  m_RootOrder: 0
  m_LocalEulerAnglesHint: {x: 0, y: 0, z: 0}
--- !u!4 &4103577989903490
Transform:
  m_ObjectHideFlags: 1
  m_CorrespondingSourceObject: {fileID: 0}
  m_PrefabInternal: {fileID: 100100000}
  m_GameObject: {fileID: 1649949320688074}
  m_LocalRotation: {x: 0.00000052042185, y: 0, z: -0, w: 1}
  m_LocalPosition: {x: 0.01966, y: 0.00000003779355, z: 0.0000000036031094}
  m_LocalScale: {x: 1, y: 1, z: 1}
  m_Children:
  - {fileID: 4077273017230186}
  m_Father: {fileID: 4011702874872410}
  m_RootOrder: 0
  m_LocalEulerAnglesHint: {x: 0, y: 0, z: 0}
--- !u!4 &4105480251949682
Transform:
  m_ObjectHideFlags: 1
  m_CorrespondingSourceObject: {fileID: 0}
  m_PrefabInternal: {fileID: 100100000}
  m_GameObject: {fileID: 1787428348351216}
  m_LocalRotation: {x: 0, y: -0, z: -0, w: 1}
  m_LocalPosition: {x: 0.026131999, y: -3.3821833e-13, z: 2.3536727e-16}
  m_LocalScale: {x: 1, y: 1, z: 1}
  m_Children: []
  m_Father: {fileID: 4901110037343920}
  m_RootOrder: 0
  m_LocalEulerAnglesHint: {x: 0, y: 0, z: 0}
--- !u!4 &4108066398590670
Transform:
  m_ObjectHideFlags: 1
  m_CorrespondingSourceObject: {fileID: 0}
  m_PrefabInternal: {fileID: 100100000}
  m_GameObject: {fileID: 1246659264806702}
  m_LocalRotation: {x: 0.000000001217143, y: 0.010789105, z: -0.00000011280568, w: 0.9999418}
  m_LocalPosition: {x: 0.2598076, y: -0.000000058593667, z: 0.0000000065556907}
  m_LocalScale: {x: 1, y: 1, z: 1}
  m_Children:
  - {fileID: 4191023085299888}
  m_Father: {fileID: 4612318927234386}
  m_RootOrder: 0
  m_LocalEulerAnglesHint: {x: 0, y: 0, z: 0}
--- !u!4 &4153170983338540
Transform:
  m_ObjectHideFlags: 1
  m_CorrespondingSourceObject: {fileID: 0}
  m_PrefabInternal: {fileID: 100100000}
  m_GameObject: {fileID: 1383831588477638}
  m_LocalRotation: {x: 0, y: -0, z: -0, w: 1}
  m_LocalPosition: {x: -0.029936645, y: -0.00000014348656, z: 0}
  m_LocalScale: {x: 1, y: 1, z: 1}
  m_Children:
  - {fileID: 4597352826102086}
  m_Father: {fileID: 4772223210326762}
  m_RootOrder: 0
  m_LocalEulerAnglesHint: {x: 0, y: 0, z: 0}
--- !u!4 &4153574464439418
Transform:
  m_ObjectHideFlags: 1
  m_CorrespondingSourceObject: {fileID: 0}
  m_PrefabInternal: {fileID: 100100000}
  m_GameObject: {fileID: 1732536814269838}
  m_LocalRotation: {x: 0, y: 0, z: -0.041384947, w: 0.9991433}
  m_LocalPosition: {x: 0.43576697, y: -4.867446e-10, z: 1.9539925e-16}
  m_LocalScale: {x: 1, y: 1, z: 1}
  m_Children:
  - {fileID: 4435197676432380}
  m_Father: {fileID: 4349205979493700}
  m_RootOrder: 0
  m_LocalEulerAnglesHint: {x: 0, y: 0, z: 0}
--- !u!4 &4160727941426876
Transform:
  m_ObjectHideFlags: 1
  m_CorrespondingSourceObject: {fileID: 0}
  m_PrefabInternal: {fileID: 100100000}
  m_GameObject: {fileID: 1022674739118908}
  m_LocalRotation: {x: 1, y: -0.00000080360593, z: -0.00000003485639, w: 0.0000000028799356}
  m_LocalPosition: {x: -0.10144374, y: -0.010422724, z: 0.032279857}
  m_LocalScale: {x: 1, y: 1, z: 1}
  m_Children:
  - {fileID: 4527140410381394}
  m_Father: {fileID: 4794688131649244}
  m_RootOrder: 0
  m_LocalEulerAnglesHint: {x: 0, y: 0, z: 0}
--- !u!4 &4169522178339554
Transform:
  m_ObjectHideFlags: 1
  m_CorrespondingSourceObject: {fileID: 0}
  m_PrefabInternal: {fileID: 100100000}
  m_GameObject: {fileID: 1478193826353466}
  m_LocalRotation: {x: 0, y: 0, z: -0.041384947, w: 0.9991433}
  m_LocalPosition: {x: -0.43576738, y: 8.0373204e-16, z: -2.3092638e-16}
  m_LocalScale: {x: 1, y: 1, z: 1}
  m_Children:
  - {fileID: 4036498303539776}
  m_Father: {fileID: 4423410513549290}
  m_RootOrder: 0
  m_LocalEulerAnglesHint: {x: 0, y: 0, z: 0}
--- !u!4 &4174264830853714
Transform:
  m_ObjectHideFlags: 1
  m_CorrespondingSourceObject: {fileID: 0}
  m_PrefabInternal: {fileID: 100100000}
  m_GameObject: {fileID: 1320574585163914}
  m_LocalRotation: {x: -0.7071068, y: 0, z: 0, w: 0.7071068}
  m_LocalPosition: {x: 0.032763, y: 0.019399999, z: -0.03258728}
  m_LocalScale: {x: 1, y: 1, z: 1}
  m_Children:
  - {fileID: 4740225140391930}
  m_Father: {fileID: 4191023085299888}
  m_RootOrder: 4
  m_LocalEulerAnglesHint: {x: 0, y: 0, z: 0}
--- !u!4 &4186143521540892
Transform:
  m_ObjectHideFlags: 1
  m_CorrespondingSourceObject: {fileID: 0}
  m_PrefabInternal: {fileID: 100100000}
  m_GameObject: {fileID: 1484330025094196}
  m_LocalRotation: {x: 0, y: -0, z: -0, w: 1}
  m_LocalPosition: {x: -0.021771478, y: -0.000000020926425, z: -0.0000000019950588}
  m_LocalScale: {x: 1, y: 1, z: 1}
  m_Children: []
  m_Father: {fileID: 4376976568029574}
  m_RootOrder: 0
  m_LocalEulerAnglesHint: {x: 0, y: 0, z: 0}
--- !u!4 &4191023085299888
Transform:
  m_ObjectHideFlags: 1
  m_CorrespondingSourceObject: {fileID: 0}
  m_PrefabInternal: {fileID: 100100000}
  m_GameObject: {fileID: 1708455501717724}
  m_LocalRotation: {x: 0, y: -0.0011199615, z: -0, w: 0.9999994}
  m_LocalPosition: {x: 0.25833765, y: 8.2224006e-13, z: -0.0000000040112766}
  m_LocalScale: {x: 1, y: 1, z: 1}
  m_Children:
  - {fileID: 4882241302998102}
  - {fileID: 4349816746728224}
  - {fileID: 4760361465442304}
  - {fileID: 4924750417071162}
  - {fileID: 4174264830853714}
  m_Father: {fileID: 4108066398590670}
  m_RootOrder: 0
  m_LocalEulerAnglesHint: {x: 0, y: 0, z: 0}
--- !u!4 &4222790675373152
Transform:
  m_ObjectHideFlags: 1
  m_CorrespondingSourceObject: {fileID: 0}
  m_PrefabInternal: {fileID: 100100000}
  m_GameObject: {fileID: 1943859525865174}
  m_LocalRotation: {x: 0.0000000010905377, y: -0.0096692005, z: 0.0000001127794, w: 0.99995327}
  m_LocalPosition: {x: -0.14904714, y: 0.021559998, z: -0.026150007}
  m_LocalScale: {x: 1, y: 1, z: 1}
  m_Children:
  - {fileID: 4973467833679416}
  m_Father: {fileID: 4820627229729690}
  m_RootOrder: 0
  m_LocalEulerAnglesHint: {x: 0, y: 0, z: 0}
--- !u!4 &4229565065102588
Transform:
  m_ObjectHideFlags: 1
  m_CorrespondingSourceObject: {fileID: 0}
  m_PrefabInternal: {fileID: 100100000}
  m_GameObject: {fileID: 1488478948932494}
  m_LocalRotation: {x: 0, y: 0, z: -0.7071068, w: 0.7071068}
  m_LocalPosition: {x: -0.04963602, y: 0.11306743, z: 0.03}
  m_LocalScale: {x: 1, y: 1, z: 1}
  m_Children: []
  m_Father: {fileID: 4957739389364666}
  m_RootOrder: 1
  m_LocalEulerAnglesHint: {x: 0, y: 0, z: 0}
--- !u!4 &4274738393309678
Transform:
  m_ObjectHideFlags: 1
  m_CorrespondingSourceObject: {fileID: 0}
  m_PrefabInternal: {fileID: 100100000}
  m_GameObject: {fileID: 1749045998623002}
  m_LocalRotation: {x: 0.51362044, y: 0.48599797, z: -0.51362044, w: 0.48599797}
  m_LocalPosition: {x: -0.14809349, y: 0.018417655, z: -0.041293897}
  m_LocalScale: {x: 1, y: 1, z: 1}
  m_Children:
  - {fileID: 4612318927234386}
  m_Father: {fileID: 4010075451907072}
  m_RootOrder: 2
  m_LocalEulerAnglesHint: {x: 0, y: 0, z: 0}
--- !u!4 &4306522759977176
Transform:
  m_ObjectHideFlags: 1
  m_CorrespondingSourceObject: {fileID: 0}
  m_PrefabInternal: {fileID: 100100000}
  m_GameObject: {fileID: 1059010172158666}
  m_LocalRotation: {x: 0.0000014476384, y: 0, z: -0, w: 1}
  m_LocalPosition: {x: 0.027727999, y: -0.000000089129905, z: -0.0000000038657064}
  m_LocalScale: {x: 1, y: 1, z: 1}
  m_Children: []
  m_Father: {fileID: 4477717277280630}
  m_RootOrder: 0
  m_LocalEulerAnglesHint: {x: 0, y: 0, z: 0}
--- !u!4 &4349205979493700
Transform:
  m_ObjectHideFlags: 1
  m_CorrespondingSourceObject: {fileID: 0}
  m_PrefabInternal: {fileID: 100100000}
  m_GameObject: {fileID: 1173198982384304}
  m_LocalRotation: {x: 0, y: 0, z: -0.004908496, w: 0.99998796}
  m_LocalPosition: {x: 0.05013466, y: -0.0024317356, z: -0.089999996}
  m_LocalScale: {x: 1, y: 1, z: 1}
  m_Children:
  - {fileID: 4153574464439418}
  m_Father: {fileID: 4971338634202510}
  m_RootOrder: 1
  m_LocalEulerAnglesHint: {x: 0, y: 0, z: 0}
--- !u!4 &4349816746728224
Transform:
  m_ObjectHideFlags: 1
  m_CorrespondingSourceObject: {fileID: 0}
  m_PrefabInternal: {fileID: 100100000}
  m_GameObject: {fileID: 1130415729163492}
  m_LocalRotation: {x: 1, y: 0.000003907246, z: 7.633312e-12, w: 0.0000019536299}
  m_LocalPosition: {x: 0.101765, y: 0.0092, z: -0.0076735197}
  m_LocalScale: {x: 1, y: 1, z: 1}
  m_Children:
  - {fileID: 4530369316504954}
  m_Father: {fileID: 4191023085299888}
  m_RootOrder: 1
  m_LocalEulerAnglesHint: {x: 0, y: 0, z: 0}
--- !u!4 &4370860954242036
Transform:
  m_ObjectHideFlags: 1
  m_CorrespondingSourceObject: {fileID: 0}
  m_PrefabInternal: {fileID: 100100000}
  m_GameObject: {fileID: 1280023946113224}
  m_LocalRotation: {x: 0, y: -0, z: -0, w: 1}
  m_LocalPosition: {x: -0.032299604, y: -1.2479823e-16, z: -3.2554504e-16}
  m_LocalScale: {x: 1, y: 1, z: 1}
  m_Children: []
  m_Father: {fileID: 4837689214398618}
  m_RootOrder: 0
  m_LocalEulerAnglesHint: {x: 0, y: 0, z: 0}
--- !u!4 &4373934692070628
Transform:
  m_ObjectHideFlags: 1
  m_CorrespondingSourceObject: {fileID: 0}
  m_PrefabInternal: {fileID: 100100000}
  m_GameObject: {fileID: 1494683688106480}
  m_LocalRotation: {x: 0, y: -0, z: -0, w: 1}
  m_LocalPosition: {x: -0, y: 0, z: 0}
  m_LocalScale: {x: 1, y: 1, z: 1}
  m_Children: []
  m_Father: {fileID: 4076727408819664}
  m_RootOrder: 0
  m_LocalEulerAnglesHint: {x: 0, y: 0, z: 0}
--- !u!4 &4376976568029574
Transform:
  m_ObjectHideFlags: 1
  m_CorrespondingSourceObject: {fileID: 0}
  m_PrefabInternal: {fileID: 100100000}
  m_GameObject: {fileID: 1066119393402776}
  m_LocalRotation: {x: 0, y: -0, z: -0, w: 1}
  m_LocalPosition: {x: -0.019660275, y: -0.000000018897165, z: -0.0000000018015959}
  m_LocalScale: {x: 1, y: 1, z: 1}
  m_Children:
  - {fileID: 4186143521540892}
  m_Father: {fileID: 4597976118119062}
  m_RootOrder: 0
  m_LocalEulerAnglesHint: {x: 0, y: 0, z: 0}
--- !u!4 &4385911746746808
Transform:
  m_ObjectHideFlags: 1
  m_CorrespondingSourceObject: {fileID: 0}
  m_PrefabInternal: {fileID: 100100000}
  m_GameObject: {fileID: 1814129069919870}
  m_LocalRotation: {x: 1, y: 0, z: -0, w: 0.000000002879931}
  m_LocalPosition: {x: -0.10098182, y: -0.008680271, z: -0.01518866}
  m_LocalScale: {x: 1, y: 1, z: 1}
  m_Children:
  - {fileID: 4772223210326762}
  m_Father: {fileID: 4794688131649244}
  m_RootOrder: 3
  m_LocalEulerAnglesHint: {x: 0, y: 0, z: 0}
--- !u!4 &4402684417242934
Transform:
  m_ObjectHideFlags: 1
  m_CorrespondingSourceObject: {fileID: 0}
  m_PrefabInternal: {fileID: 100100000}
  m_GameObject: {fileID: 1856959747671122}
  m_LocalRotation: {x: 0, y: -0, z: -0, w: 1}
  m_LocalPosition: {x: -0.094900064, y: 1.8092883e-17, z: 4.9371638e-17}
  m_LocalScale: {x: 1, y: 1, z: 1}
  m_Children: []
  m_Father: {fileID: 4096076504012324}
  m_RootOrder: 0
  m_LocalEulerAnglesHint: {x: 0, y: 0, z: 0}
--- !u!4 &4403326743521470
Transform:
  m_ObjectHideFlags: 1
  m_CorrespondingSourceObject: {fileID: 0}
  m_PrefabInternal: {fileID: 100100000}
  m_GameObject: {fileID: 1836935938310798}
  m_LocalRotation: {x: 0, y: -0, z: -0, w: 1}
  m_LocalPosition: {x: -0.023295304, y: 0.00000006185455, z: 0.0000000026829414}
  m_LocalScale: {x: 1, y: 1, z: 1}
  m_Children:
  - {fileID: 4581297014581296}
  m_Father: {fileID: 4527140410381394}
  m_RootOrder: 0
  m_LocalEulerAnglesHint: {x: 0, y: 0, z: 0}
--- !u!4 &4405010698674506
Transform:
  m_ObjectHideFlags: 1
  m_CorrespondingSourceObject: {fileID: 0}
  m_PrefabInternal: {fileID: 100100000}
  m_GameObject: {fileID: 1977446989964664}
  m_LocalRotation: {x: 0, y: -0, z: -0, w: 1}
  m_LocalPosition: {x: -0.03811528, y: -0.00000007446289, z: 2.8247632e-11}
  m_LocalScale: {x: 1, y: 1, z: 1}
  m_Children:
  - {fileID: 4936007428618680}
  m_Father: {fileID: 4596516572987410}
  m_RootOrder: 0
  m_LocalEulerAnglesHint: {x: 0, y: 0, z: 0}
--- !u!4 &4412749377447936
Transform:
  m_ObjectHideFlags: 1
  m_CorrespondingSourceObject: {fileID: 0}
  m_PrefabInternal: {fileID: 100100000}
  m_GameObject: {fileID: 1131696896538344}
  m_LocalRotation: {x: 0.0000011344717, y: 0, z: -0, w: 1}
  m_LocalPosition: {x: 0.030381, y: -0.00000009765779, z: -0.0000000042359667}
  m_LocalScale: {x: 1, y: 1, z: 1}
  m_Children:
  - {fileID: 4477717277280630}
  m_Father: {fileID: 4882241302998102}
  m_RootOrder: 0
  m_LocalEulerAnglesHint: {x: 0, y: 0, z: 0}
--- !u!4 &4423410513549290
Transform:
  m_ObjectHideFlags: 1
  m_CorrespondingSourceObject: {fileID: 0}
  m_PrefabInternal: {fileID: 100100000}
  m_GameObject: {fileID: 1703966246038082}
  m_LocalRotation: {x: 0, y: 0, z: 0.99998796, w: 0.004908496}
  m_LocalPosition: {x: 0.05013466, y: -0.0024317312, z: 0.089999996}
  m_LocalScale: {x: 1, y: 1, z: 1}
  m_Children:
  - {fileID: 4169522178339554}
  m_Father: {fileID: 4971338634202510}
  m_RootOrder: 0
  m_LocalEulerAnglesHint: {x: 0, y: 0, z: 0}
--- !u!4 &4427735111568944
Transform:
  m_ObjectHideFlags: 1
  m_CorrespondingSourceObject: {fileID: 0}
  m_PrefabInternal: {fileID: 100100000}
  m_GameObject: {fileID: 1698289795762286}
  m_LocalRotation: {x: 0, y: -0, z: -0, w: 1}
  m_LocalPosition: {x: 0.028015, y: -3.6322944e-13, z: 2.509104e-16}
  m_LocalScale: {x: 1, y: 1, z: 1}
  m_Children:
  - {fileID: 4901110037343920}
  m_Father: {fileID: 4924750417071162}
  m_RootOrder: 0
  m_LocalEulerAnglesHint: {x: 0, y: 0, z: 0}
--- !u!4 &4435197676432380
Transform:
  m_ObjectHideFlags: 1
  m_CorrespondingSourceObject: {fileID: 0}
  m_PrefabInternal: {fileID: 100100000}
  m_GameObject: {fileID: 1147503794107644}
  m_LocalRotation: {x: 0, y: 0, z: 0.04628874, w: 0.9989281}
  m_LocalPosition: {x: 0.42483592, y: 0.00000004328955, z: 1.9539925e-16}
  m_LocalScale: {x: 1, y: 1, z: 1}
  m_Children:
  - {fileID: 4039489108611056}
  m_Father: {fileID: 4153574464439418}
  m_RootOrder: 0
  m_LocalEulerAnglesHint: {x: 0, y: 0, z: 0}
--- !u!4 &4477717277280630
Transform:
  m_ObjectHideFlags: 1
  m_CorrespondingSourceObject: {fileID: 0}
  m_PrefabInternal: {fileID: 100100000}
  m_GameObject: {fileID: 1109528330577182}
  m_LocalRotation: {x: 0.00000087025205, y: 0, z: -0, w: 1}
  m_LocalPosition: {x: 0.023294998, y: -0.000000074880305, z: -0.000000003247809}
  m_LocalScale: {x: 1, y: 1, z: 1}
  m_Children:
  - {fileID: 4306522759977176}
  m_Father: {fileID: 4412749377447936}
  m_RootOrder: 0
  m_LocalEulerAnglesHint: {x: 0, y: 0, z: 0}
--- !u!4 &4527140410381394
Transform:
  m_ObjectHideFlags: 1
  m_CorrespondingSourceObject: {fileID: 0}
  m_PrefabInternal: {fileID: 100100000}
  m_GameObject: {fileID: 1957343144542928}
  m_LocalRotation: {x: 0, y: -0, z: -0, w: 1}
  m_LocalPosition: {x: -0.03038064, y: 0.000000024414062, z: 0.0000000010589601}
  m_LocalScale: {x: 1, y: 1, z: 1}
  m_Children:
  - {fileID: 4403326743521470}
  m_Father: {fileID: 4160727941426876}
  m_RootOrder: 0
  m_LocalEulerAnglesHint: {x: 0, y: 0, z: 0}
--- !u!4 &4530369316504954
Transform:
  m_ObjectHideFlags: 1
  m_CorrespondingSourceObject: {fileID: 0}
  m_PrefabInternal: {fileID: 100100000}
  m_GameObject: {fileID: 1163305478012376}
  m_LocalRotation: {x: 0.0000027608096, y: 0, z: -0, w: 1}
  m_LocalPosition: {x: 0.038115, y: 0.00000029784886, z: 1.164116e-12}
  m_LocalScale: {x: 1, y: 1, z: 1}
  m_Children:
  - {fileID: 4773867215607978}
  m_Father: {fileID: 4349816746728224}
  m_RootOrder: 0
  m_LocalEulerAnglesHint: {x: 0, y: 0, z: 0}
--- !u!4 &4533717139749910
Transform:
  m_ObjectHideFlags: 1
  m_CorrespondingSourceObject: {fileID: 0}
  m_PrefabInternal: {fileID: 100100000}
  m_GameObject: {fileID: 1826789540362956}
  m_LocalRotation: {x: 0, y: 0, z: 0, w: 1}
  m_LocalPosition: {x: 0, y: 0, z: 0}
  m_LocalScale: {x: 1, y: 1, z: 1}
  m_Children:
  - {fileID: 224670094748169662}
  m_Father: {fileID: 4076727408819664}
  m_RootOrder: 2
  m_LocalEulerAnglesHint: {x: 0, y: 0, z: 0}
--- !u!4 &4581297014581296
Transform:
  m_ObjectHideFlags: 1
  m_CorrespondingSourceObject: {fileID: 0}
  m_PrefabInternal: {fileID: 100100000}
  m_GameObject: {fileID: 1503252915817138}
  m_LocalRotation: {x: 0, y: -0, z: -0, w: 1}
  m_LocalPosition: {x: -0.027728153, y: 0.000000044565017, z: 0.000000001933008}
  m_LocalScale: {x: 1, y: 1, z: 1}
  m_Children: []
  m_Father: {fileID: 4403326743521470}
  m_RootOrder: 0
  m_LocalEulerAnglesHint: {x: 0, y: 0, z: 0}
--- !u!4 &4596516572987410
Transform:
  m_ObjectHideFlags: 1
  m_CorrespondingSourceObject: {fileID: 0}
  m_PrefabInternal: {fileID: 100100000}
  m_GameObject: {fileID: 1773019793875740}
  m_LocalRotation: {x: 1, y: 0.000001953623, z: 5.6263126e-15, w: 0.0000000028799376}
  m_LocalPosition: {x: -0.10176471, y: -0.009200126, z: 0.0076735215}
  m_LocalScale: {x: 1, y: 1, z: 1}
  m_Children:
  - {fileID: 4405010698674506}
  m_Father: {fileID: 4794688131649244}
  m_RootOrder: 1
  m_LocalEulerAnglesHint: {x: 0, y: 0, z: 0}
--- !u!4 &4597352826102086
Transform:
  m_ObjectHideFlags: 1
  m_CorrespondingSourceObject: {fileID: 0}
  m_PrefabInternal: {fileID: 100100000}
  m_GameObject: {fileID: 1757302290697622}
  m_LocalRotation: {x: 0, y: -0, z: -0, w: 1}
  m_LocalPosition: {x: -0.026132211, y: -0.00000012525189, z: 0}
  m_LocalScale: {x: 1, y: 1, z: 1}
  m_Children: []
  m_Father: {fileID: 4153170983338540}
  m_RootOrder: 0
  m_LocalEulerAnglesHint: {x: 0, y: 0, z: 0}
--- !u!4 &4597976118119062
Transform:
  m_ObjectHideFlags: 1
  m_CorrespondingSourceObject: {fileID: 0}
  m_PrefabInternal: {fileID: 100100000}
  m_GameObject: {fileID: 1650892425560120}
  m_LocalRotation: {x: 0, y: -0, z: -0, w: 1}
  m_LocalPosition: {x: -0.020319965, y: -0.000000009765624, z: -9.310237e-10}
  m_LocalScale: {x: 1, y: 1, z: 1}
  m_Children:
  - {fileID: 4376976568029574}
  m_Father: {fileID: 4845745948791256}
  m_RootOrder: 0
  m_LocalEulerAnglesHint: {x: 0, y: 0, z: 0}
--- !u!4 &4612318927234386
Transform:
  m_ObjectHideFlags: 1
  m_CorrespondingSourceObject: {fileID: 0}
  m_PrefabInternal: {fileID: 100100000}
  m_GameObject: {fileID: 1905783428731366}
  m_LocalRotation: {x: 0.0000000010905377, y: -0.0096692005, z: 0.0000001127794, w: 0.99995327}
  m_LocalPosition: {x: 0.14904709, y: -0.021559998, z: 0.026150005}
  m_LocalScale: {x: 1, y: 1, z: 1}
  m_Children:
  - {fileID: 4108066398590670}
  m_Father: {fileID: 4274738393309678}
  m_RootOrder: 0
  m_LocalEulerAnglesHint: {x: 0, y: 0, z: 0}
--- !u!4 &4638087657393862
Transform:
  m_ObjectHideFlags: 1
  m_CorrespondingSourceObject: {fileID: 0}
  m_PrefabInternal: {fileID: 100100000}
  m_GameObject: {fileID: 1360929394332958}
  m_LocalRotation: {x: 0, y: -0, z: -0, w: 1}
  m_LocalPosition: {x: 0.032299694, y: 0.00000041872633, z: 0.000000020130532}
  m_LocalScale: {x: 1, y: 1, z: 1}
  m_Children: []
  m_Father: {fileID: 4005990785754780}
  m_RootOrder: 0
  m_LocalEulerAnglesHint: {x: 0, y: 0, z: 0}
--- !u!4 &4639529015276348
Transform:
  m_ObjectHideFlags: 1
  m_CorrespondingSourceObject: {fileID: 0}
  m_PrefabInternal: {fileID: 100100000}
  m_GameObject: {fileID: 1173055669104788}
  m_LocalRotation: {x: 0, y: -0, z: -0, w: 1}
  m_LocalPosition: {x: -0.029609164, y: -0.00000011569029, z: 0}
  m_LocalScale: {x: 1, y: 1, z: 1}
  m_Children: []
  m_Father: {fileID: 4936007428618680}
  m_RootOrder: 0
  m_LocalEulerAnglesHint: {x: 0, y: 0, z: 0}
--- !u!4 &4687701192131532
Transform:
  m_ObjectHideFlags: 1
  m_CorrespondingSourceObject: {fileID: 0}
  m_PrefabInternal: {fileID: 100100000}
  m_GameObject: {fileID: 1266632746295758}
  m_LocalRotation: {x: 0, y: -0, z: -0, w: 1}
  m_LocalPosition: {x: 0.054049, y: 4.2188474e-17, z: 3.5527136e-17}
  m_LocalScale: {x: 1, y: 1, z: 1}
  m_Children: []
  m_Father: {fileID: 4039489108611056}
  m_RootOrder: 0
  m_LocalEulerAnglesHint: {x: 0, y: 0, z: 0}
--- !u!4 &4730163377792506
Transform:
  m_ObjectHideFlags: 1
  m_CorrespondingSourceObject: {fileID: 0}
  m_PrefabInternal: {fileID: 100100000}
  m_GameObject: {fileID: 1149958661499006}
  m_LocalRotation: {x: 0, y: -0, z: -0, w: 1}
  m_LocalPosition: {x: -0.102159195, y: 0, z: 3.418214e-17}
  m_LocalScale: {x: 1, y: 1, z: 1}
  m_Children:
  - {fileID: 4010075451907072}
  m_Father: {fileID: 4864594930687814}
  m_RootOrder: 0
  m_LocalEulerAnglesHint: {x: 0, y: 0, z: 0}
--- !u!4 &4740225140391930
Transform:
  m_ObjectHideFlags: 1
  m_CorrespondingSourceObject: {fileID: 0}
  m_PrefabInternal: {fileID: 100100000}
  m_GameObject: {fileID: 1684175584153414}
  m_LocalRotation: {x: 0.00000017597144, y: 0.00000044227704, z: 0.46174863, w: 0.8870109}
  m_LocalPosition: {x: 0.015591, y: 0.0226969, z: 0.0022699998}
  m_LocalScale: {x: 1, y: 1, z: 1}
  m_Children:
  - {fileID: 4005990785754780}
  m_Father: {fileID: 4174264830853714}
  m_RootOrder: 0
  m_LocalEulerAnglesHint: {x: 0, y: 0, z: 0}
--- !u!4 &4752866323081496
Transform:
  m_ObjectHideFlags: 1
  m_CorrespondingSourceObject: {fileID: 0}
  m_PrefabInternal: {fileID: 100100000}
  m_GameObject: {fileID: 1631010402027168}
  m_LocalRotation: {x: 0.00000017615224, y: 0.00000044237117, z: 0.46174863, w: 0.8870109}
  m_LocalPosition: {x: -0.015590345, y: -0.02269687, z: -0.0022699998}
  m_LocalScale: {x: 1, y: 1, z: 1}
  m_Children:
  - {fileID: 4837689214398618}
  m_Father: {fileID: 4063510226891408}
  m_RootOrder: 0
  m_LocalEulerAnglesHint: {x: 0, y: 0, z: 0}
--- !u!4 &4760361465442304
Transform:
  m_ObjectHideFlags: 1
  m_CorrespondingSourceObject: {fileID: 0}
  m_PrefabInternal: {fileID: 100100000}
  m_GameObject: {fileID: 1768564431385526}
  m_LocalRotation: {x: 1, y: 0.0000009611853, z: 0.00000009163637, w: 0.00000048049026}
  m_LocalPosition: {x: 0.09005299, y: 0.01086, z: 0.03370722}
  m_LocalScale: {x: 1, y: 1, z: 1}
  m_Children:
  - {fileID: 4011702874872410}
  m_Father: {fileID: 4191023085299888}
  m_RootOrder: 2
  m_LocalEulerAnglesHint: {x: 0, y: 0, z: 0}
--- !u!4 &4766139779923470
Transform:
  m_ObjectHideFlags: 1
  m_CorrespondingSourceObject: {fileID: 0}
  m_PrefabInternal: {fileID: 100100000}
  m_GameObject: {fileID: 1236183332981974}
  m_LocalRotation: {x: 0, y: 0, z: 0.7071068, w: 0.7071068}
  m_LocalPosition: {x: -0.0758718, y: -0.17069253, z: 5.1514347e-16}
  m_LocalScale: {x: 1, y: 1, z: 1}
  m_Children:
  - {fileID: 4028121153822380}
  m_Father: {fileID: 4036498303539776}
  m_RootOrder: 0
  m_LocalEulerAnglesHint: {x: 0, y: 0, z: 0}
--- !u!4 &4772223210326762
Transform:
  m_ObjectHideFlags: 1
  m_CorrespondingSourceObject: {fileID: 0}
  m_PrefabInternal: {fileID: 100100000}
  m_GameObject: {fileID: 1488771761107268}
  m_LocalRotation: {x: 0, y: -0, z: -0, w: 1}
  m_LocalPosition: {x: -0.028015258, y: -0.00000006713867, z: -6.120983e-11}
  m_LocalScale: {x: 1, y: 1, z: 1}
  m_Children:
  - {fileID: 4153170983338540}
  m_Father: {fileID: 4385911746746808}
  m_RootOrder: 0
  m_LocalEulerAnglesHint: {x: 0, y: 0, z: 0}
--- !u!4 &4773867215607978
Transform:
  m_ObjectHideFlags: 1
  m_CorrespondingSourceObject: {fileID: 0}
  m_PrefabInternal: {fileID: 100100000}
  m_GameObject: {fileID: 1756596199861562}
  m_LocalRotation: {x: 0.0000021149021, y: 0, z: -0, w: 1}
  m_LocalPosition: {x: 0.027341, y: 0.00000021365567, z: -3.446715e-13}
  m_LocalScale: {x: 1, y: 1, z: 1}
  m_Children:
  - {fileID: 4834466473119572}
  m_Father: {fileID: 4530369316504954}
  m_RootOrder: 0
  m_LocalEulerAnglesHint: {x: 0, y: 0, z: 0}
--- !u!4 &4794688131649244
Transform:
  m_ObjectHideFlags: 1
  m_CorrespondingSourceObject: {fileID: 0}
  m_PrefabInternal: {fileID: 100100000}
  m_GameObject: {fileID: 1612442151170584}
  m_LocalRotation: {x: 0, y: -0.0011199615, z: -0, w: 0.9999994}
  m_LocalPosition: {x: -0.25833747, y: -4.1848454e-17, z: 7.817271e-16}
  m_LocalScale: {x: 1, y: 1, z: 1}
  m_Children:
  - {fileID: 4160727941426876}
  - {fileID: 4596516572987410}
  - {fileID: 4845745948791256}
  - {fileID: 4385911746746808}
  - {fileID: 4063510226891408}
  m_Father: {fileID: 4973467833679416}
  m_RootOrder: 0
  m_LocalEulerAnglesHint: {x: 0, y: 0, z: 0}
--- !u!4 &4820627229729690
Transform:
  m_ObjectHideFlags: 1
  m_CorrespondingSourceObject: {fileID: 0}
  m_PrefabInternal: {fileID: 100100000}
  m_GameObject: {fileID: 1191584423246730}
  m_LocalRotation: {x: -0.48599797, y: 0.51362044, z: 0.48599797, w: 0.51362044}
  m_LocalPosition: {x: -0.14809349, y: 0.018417658, z: 0.041293867}
  m_LocalScale: {x: 1, y: 1, z: 1}
  m_Children:
  - {fileID: 4222790675373152}
  m_Father: {fileID: 4010075451907072}
  m_RootOrder: 0
  m_LocalEulerAnglesHint: {x: 0, y: 0, z: 0}
--- !u!4 &4834466473119572
Transform:
  m_ObjectHideFlags: 1
  m_CorrespondingSourceObject: {fileID: 0}
  m_PrefabInternal: {fileID: 100100000}
  m_GameObject: {fileID: 1520930081666076}
  m_LocalRotation: {x: 0.000003517392, y: 0, z: -0, w: 1}
  m_LocalPosition: {x: 0.029609999, y: 0.00000023138672, z: -1.3519946e-12}
  m_LocalScale: {x: 1, y: 1, z: 1}
  m_Children: []
  m_Father: {fileID: 4773867215607978}
  m_RootOrder: 0
  m_LocalEulerAnglesHint: {x: 0, y: 0, z: 0}
--- !u!4 &4837689214398618
Transform:
  m_ObjectHideFlags: 1
  m_CorrespondingSourceObject: {fileID: 0}
  m_PrefabInternal: {fileID: 100100000}
  m_GameObject: {fileID: 1484441838164688}
  m_LocalRotation: {x: 0, y: -0, z: -0, w: 1}
  m_LocalPosition: {x: -0.03139568, y: 0, z: 2.8111882e-17}
  m_LocalScale: {x: 1, y: 1, z: 1}
  m_Children:
  - {fileID: 4370860954242036}
  m_Father: {fileID: 4752866323081496}
  m_RootOrder: 0
  m_LocalEulerAnglesHint: {x: 0, y: 0, z: 0}
--- !u!4 &4845745948791256
Transform:
  m_ObjectHideFlags: 1
  m_CorrespondingSourceObject: {fileID: 0}
  m_PrefabInternal: {fileID: 100100000}
  m_GameObject: {fileID: 1488776510305256}
  m_LocalRotation: {x: 1, y: 0.00000048059263, z: 0.000000045818194, w: 0.000000002879936}
  m_LocalPosition: {x: -0.09005295, y: -0.01086029, z: -0.033707228}
  m_LocalScale: {x: 1, y: 1, z: 1}
  m_Children:
  - {fileID: 4597976118119062}
  m_Father: {fileID: 4794688131649244}
  m_RootOrder: 2
  m_LocalEulerAnglesHint: {x: 0, y: 0, z: 0}
--- !u!4 &4864594930687814
Transform:
  m_ObjectHideFlags: 1
  m_CorrespondingSourceObject: {fileID: 0}
  m_PrefabInternal: {fileID: 100100000}
  m_GameObject: {fileID: 1051607556700762}
  m_LocalRotation: {x: 0, y: -0, z: -0, w: 1}
  m_LocalPosition: {x: -0.0763707, y: 0.0041095037, z: 1.3457705e-17}
  m_LocalScale: {x: 1, y: 1, z: 1}
  m_Children:
  - {fileID: 4730163377792506}
  m_Father: {fileID: 4971338634202510}
  m_RootOrder: 2
  m_LocalEulerAnglesHint: {x: 0, y: 0, z: 0}
--- !u!4 &4882241302998102
Transform:
  m_ObjectHideFlags: 1
  m_CorrespondingSourceObject: {fileID: 0}
  m_PrefabInternal: {fileID: 100100000}
  m_GameObject: {fileID: 1515121657982614}
  m_LocalRotation: {x: 1, y: -0.0000016072119, z: -0.00000006971279, w: 0.0000008035582}
  m_LocalPosition: {x: 0.10144399, y: 0.010419999, z: -0.03227988}
  m_LocalScale: {x: 1, y: 1, z: 1}
  m_Children:
  - {fileID: 4412749377447936}
  m_Father: {fileID: 4191023085299888}
  m_RootOrder: 0
  m_LocalEulerAnglesHint: {x: 0, y: 0, z: 0}
--- !u!4 &4901110037343920
Transform:
  m_ObjectHideFlags: 1
  m_CorrespondingSourceObject: {fileID: 0}
  m_PrefabInternal: {fileID: 100100000}
  m_GameObject: {fileID: 1161082548642948}
  m_LocalRotation: {x: 0, y: -0, z: -0, w: 1}
  m_LocalPosition: {x: 0.029937, y: -3.8795632e-13, z: 2.7311487e-16}
  m_LocalScale: {x: 1, y: 1, z: 1}
  m_Children:
  - {fileID: 4105480251949682}
  m_Father: {fileID: 4427735111568944}
  m_RootOrder: 0
  m_LocalEulerAnglesHint: {x: 0, y: 0, z: 0}
--- !u!4 &4924750417071162
Transform:
  m_ObjectHideFlags: 1
  m_CorrespondingSourceObject: {fileID: 0}
  m_PrefabInternal: {fileID: 100100000}
  m_GameObject: {fileID: 1933822178027500}
  m_LocalRotation: {x: 1, y: 0, z: -0, w: 6.123234e-17}
  m_LocalPosition: {x: 0.100981995, y: 0.00868, z: 0.0151886195}
  m_LocalScale: {x: 1, y: 1, z: 1}
  m_Children:
  - {fileID: 4427735111568944}
  m_Father: {fileID: 4191023085299888}
  m_RootOrder: 3
  m_LocalEulerAnglesHint: {x: 0, y: 0, z: 0}
--- !u!4 &4936007428618680
Transform:
  m_ObjectHideFlags: 1
  m_CorrespondingSourceObject: {fileID: 0}
  m_PrefabInternal: {fileID: 100100000}
  m_GameObject: {fileID: 1863833983132116}
  m_LocalRotation: {x: 0, y: -0, z: -0, w: 1}
  m_LocalPosition: {x: -0.027341224, y: -0.0000001068289, z: 0}
  m_LocalScale: {x: 1, y: 1, z: 1}
  m_Children:
  - {fileID: 4639529015276348}
  m_Father: {fileID: 4405010698674506}
  m_RootOrder: 0
  m_LocalEulerAnglesHint: {x: 0, y: 0, z: 0}
--- !u!4 &4957739389364666
Transform:
  m_ObjectHideFlags: 1
  m_CorrespondingSourceObject: {fileID: 0}
  m_PrefabInternal: {fileID: 100100000}
  m_GameObject: {fileID: 1096666926272558}
  m_LocalRotation: {x: 0, y: 0, z: 0.13521273, w: 0.9908166}
  m_LocalPosition: {x: -0.09720324, y: -3.5527136e-17, z: -7.336409e-18}
  m_LocalScale: {x: 1, y: 1, z: 1}
  m_Children:
  - {fileID: 4096076504012324}
  - {fileID: 4229565065102588}
  - {fileID: 4965941078013748}
  m_Father: {fileID: 4049837283954470}
  m_RootOrder: 0
  m_LocalEulerAnglesHint: {x: 0, y: 0, z: 0}
--- !u!4 &4965941078013748
Transform:
  m_ObjectHideFlags: 1
  m_CorrespondingSourceObject: {fileID: 0}
  m_PrefabInternal: {fileID: 100100000}
  m_GameObject: {fileID: 1464850145506078}
  m_LocalRotation: {x: 0, y: 0, z: -0.7071068, w: 0.7071068}
  m_LocalPosition: {x: -0.04963885, y: 0.11306744, z: -0.029689595}
  m_LocalScale: {x: 1, y: 1, z: 1}
  m_Children: []
  m_Father: {fileID: 4957739389364666}
  m_RootOrder: 2
  m_LocalEulerAnglesHint: {x: 0, y: 0, z: 0}
--- !u!4 &4971338634202510
Transform:
  m_ObjectHideFlags: 1
  m_CorrespondingSourceObject: {fileID: 0}
  m_PrefabInternal: {fileID: 100100000}
  m_GameObject: {fileID: 1762923696387720}
  m_LocalRotation: {x: 0.5, y: -0.5, z: -0.5, w: 0.5}
  m_LocalPosition: {x: 1.1827783e-16, y: 0.99710166, z: 0.011954045}
  m_LocalScale: {x: 1, y: 1, z: 1}
  m_Children:
  - {fileID: 4423410513549290}
  - {fileID: 4349205979493700}
  - {fileID: 4864594930687814}
  m_Father: {fileID: 4040340540093194}
  m_RootOrder: 0
  m_LocalEulerAnglesHint: {x: 0, y: 0, z: 0}
--- !u!4 &4973467833679416
Transform:
  m_ObjectHideFlags: 1
  m_CorrespondingSourceObject: {fileID: 0}
  m_PrefabInternal: {fileID: 100100000}
  m_GameObject: {fileID: 1205611386557982}
  m_LocalRotation: {x: 0.000000001217143, y: 0.010789105, z: -0.00000011280568, w: 0.9999418}
  m_LocalPosition: {x: -0.25980794, y: 1.2984311e-16, z: 1.3635393e-16}
  m_LocalScale: {x: 1, y: 1, z: 1}
  m_Children:
  - {fileID: 4794688131649244}
  m_Father: {fileID: 4222790675373152}
  m_RootOrder: 0
  m_LocalEulerAnglesHint: {x: 0, y: 0, z: 0}
--- !u!65 &65244173496618208
BoxCollider:
  m_ObjectHideFlags: 1
  m_CorrespondingSourceObject: {fileID: 0}
  m_PrefabInternal: {fileID: 100100000}
  m_GameObject: {fileID: 1127383005414138}
  m_Material: {fileID: 0}
  m_IsTrigger: 1
  m_Enabled: 1
  serializedVersion: 2
  m_Size: {x: 0.039348602, y: 0.3109932, z: 0.11848581}
  m_Center: {x: -0.07071495, y: -0.07111931, z: 0.0066191554}
--- !u!65 &65763725577463722
BoxCollider:
  m_ObjectHideFlags: 1
  m_CorrespondingSourceObject: {fileID: 0}
  m_PrefabInternal: {fileID: 100100000}
  m_GameObject: {fileID: 1147503794107644}
  m_Material: {fileID: 0}
  m_IsTrigger: 1
  m_Enabled: 1
  serializedVersion: 2
  m_Size: {x: 0.06700516, y: 0.30491638, z: 0.1038934}
  m_Center: {x: 0.056497574, y: 0.07752991, z: -0.008598268}
--- !u!95 &95372130055387216
Animator:
  serializedVersion: 3
  m_ObjectHideFlags: 1
  m_CorrespondingSourceObject: {fileID: 0}
  m_PrefabInternal: {fileID: 100100000}
  m_GameObject: {fileID: 1294013925418394}
  m_Enabled: 1
  m_Avatar: {fileID: 9000000, guid: 20d97ea0953936148b25caa82b5e14f9, type: 3}
  m_Controller: {fileID: 9100000, guid: 9250483fadc19a444bcc66715ab615e9, type: 2}
  m_CullingMode: 1
  m_UpdateMode: 1
  m_ApplyRootMotion: 1
  m_LinearVelocityBlending: 0
  m_WarningMessage: 
  m_HasTransformHierarchy: 1
  m_AllowConstantClipSamplingOptimization: 1
  m_KeepAnimatorControllerStateOnDisable: 0
--- !u!114 &114004964462743514
MonoBehaviour:
  m_ObjectHideFlags: 1
  m_CorrespondingSourceObject: {fileID: 0}
  m_PrefabInternal: {fileID: 100100000}
  m_GameObject: {fileID: 1117604700368278}
  m_Enabled: 1
  m_EditorHideFlags: 0
  m_Script: {fileID: 11500000, guid: 1423ebaa2ce24feda8b1ab6a05b11778, type: 3}
  m_Name: 
  m_EditorClassIdentifier: 
  joystickMovementLimmit: 0.5
  joystickBase: {fileID: 224084823846107120}
  joystickHat: {fileID: 224025678115654200}
  deadZone: 0.1
--- !u!114 &114043503032705390
MonoBehaviour:
  m_ObjectHideFlags: 1
  m_CorrespondingSourceObject: {fileID: 0}
  m_PrefabInternal: {fileID: 100100000}
  m_GameObject: {fileID: 1492182590625468}
  m_Enabled: 1
  m_EditorHideFlags: 0
  m_Script: {fileID: 1392445389, guid: f70555f144d8491a825f0804e09c671c, type: 3}
  m_Name: 
  m_EditorClassIdentifier: 
  m_Navigation:
    m_Mode: 0
    m_SelectOnUp: {fileID: 0}
    m_SelectOnDown: {fileID: 0}
    m_SelectOnLeft: {fileID: 0}
    m_SelectOnRight: {fileID: 0}
  m_Transition: 1
  m_Colors:
    m_NormalColor: {r: 1, g: 1, b: 1, a: 1}
    m_HighlightedColor: {r: 0.9607843, g: 0.9607843, b: 0.9607843, a: 1}
    m_PressedColor: {r: 0.4946351, g: 1, b: 0, a: 1}
    m_DisabledColor: {r: 0.78431374, g: 0.78431374, b: 0.78431374, a: 0.5019608}
    m_ColorMultiplier: 1
    m_FadeDuration: 0.1
  m_SpriteState:
    m_HighlightedSprite: {fileID: 0}
    m_PressedSprite: {fileID: 0}
    m_DisabledSprite: {fileID: 0}
  m_AnimationTriggers:
    m_NormalTrigger: Normal
    m_HighlightedTrigger: Highlighted
    m_PressedTrigger: Pressed
    m_DisabledTrigger: Disabled
  m_Interactable: 1
  m_TargetGraphic: {fileID: 114200361099830622}
  m_OnClick:
    m_PersistentCalls:
      m_Calls:
      - m_Target: {fileID: 114115391730479704}
        m_MethodName: OnScreenTouchJump
        m_Mode: 1
        m_Arguments:
          m_ObjectArgument: {fileID: 0}
          m_ObjectArgumentAssemblyTypeName: UnityEngine.Object, UnityEngine
          m_IntArgument: 0
          m_FloatArgument: 0
          m_StringArgument: Walk
          m_BoolArgument: 0
        m_CallState: 2
    m_TypeName: UnityEngine.UI.Button+ButtonClickedEvent, UnityEngine.UI, Version=1.0.0.0,
      Culture=neutral, PublicKeyToken=null
--- !u!114 &114048753049870838
MonoBehaviour:
  m_ObjectHideFlags: 1
  m_CorrespondingSourceObject: {fileID: 0}
  m_PrefabInternal: {fileID: 100100000}
  m_GameObject: {fileID: 1425025946951686}
  m_Enabled: 1
  m_EditorHideFlags: 0
  m_Script: {fileID: -98529514, guid: f70555f144d8491a825f0804e09c671c, type: 3}
  m_Name: 
  m_EditorClassIdentifier: 
  m_Material: {fileID: 0}
  m_Color: {r: 1, g: 1, b: 1, a: 1}
  m_RaycastTarget: 1
  m_OnCullStateChanged:
    m_PersistentCalls:
      m_Calls: []
    m_TypeName: UnityEngine.UI.MaskableGraphic+CullStateChangedEvent, UnityEngine.UI,
      Version=1.0.0.0, Culture=neutral, PublicKeyToken=null
  m_Texture: {fileID: 2800000, guid: e1499e19e24113a40939eac01fb18a90, type: 3}
  m_UVRect:
    serializedVersion: 2
    x: 0
    y: 0
    width: 1
    height: 1
--- !u!114 &114053907890279292
MonoBehaviour:
  m_ObjectHideFlags: 1
  m_CorrespondingSourceObject: {fileID: 0}
  m_PrefabInternal: {fileID: 100100000}
  m_GameObject: {fileID: 1880260819038072}
  m_Enabled: 1
  m_EditorHideFlags: 0
  m_Script: {fileID: -765806418, guid: f70555f144d8491a825f0804e09c671c, type: 3}
  m_Name: 
  m_EditorClassIdentifier: 
  m_Material: {fileID: 0}
  m_Color: {r: 1, g: 1, b: 1, a: 1}
  m_RaycastTarget: 1
  m_OnCullStateChanged:
    m_PersistentCalls:
      m_Calls: []
    m_TypeName: UnityEngine.UI.MaskableGraphic+CullStateChangedEvent, UnityEngine.UI,
      Version=1.0.0.0, Culture=neutral, PublicKeyToken=null
  m_Sprite: {fileID: 21300000, guid: 79c30c7fa3cbbc64088c8a7caa7f61aa, type: 3}
  m_Type: 0
  m_PreserveAspect: 0
  m_FillCenter: 1
  m_FillMethod: 4
  m_FillAmount: 1
  m_FillClockwise: 1
  m_FillOrigin: 0
--- !u!114 &114074254213240988
MonoBehaviour:
  m_ObjectHideFlags: 1
  m_CorrespondingSourceObject: {fileID: 0}
  m_PrefabInternal: {fileID: 100100000}
  m_GameObject: {fileID: 1742899662917844}
  m_Enabled: 1
  m_EditorHideFlags: 0
  m_Script: {fileID: 1301386320, guid: f70555f144d8491a825f0804e09c671c, type: 3}
  m_Name: 
  m_EditorClassIdentifier: 
  m_IgnoreReversedGraphics: 1
  m_BlockingObjects: 0
  m_BlockingMask:
    serializedVersion: 2
    m_Bits: 4294967295
--- !u!114 &114115391730479704
MonoBehaviour:
  m_ObjectHideFlags: 1
  m_CorrespondingSourceObject: {fileID: 0}
  m_PrefabInternal: {fileID: 100100000}
  m_GameObject: {fileID: 1826789540362956}
  m_Enabled: 1
  m_EditorHideFlags: 0
  m_Script: {fileID: 11500000, guid: 2dccffe17c4b4678912f9f7cee52230c, type: 3}
  m_Name: 
  m_EditorClassIdentifier: 
  cinemachineLookXAxisName: Horizontal
  cinemachineLookYAxisName: Vertical
  leftOnScreenJoystick: {fileID: 114004964462743514}
  rightOnScreenJoystick: {fileID: 114899799394176718}
--- !u!114 &114200361099830622
MonoBehaviour:
  m_ObjectHideFlags: 1
  m_CorrespondingSourceObject: {fileID: 0}
  m_PrefabInternal: {fileID: 100100000}
  m_GameObject: {fileID: 1492182590625468}
  m_Enabled: 1
  m_EditorHideFlags: 0
  m_Script: {fileID: -765806418, guid: f70555f144d8491a825f0804e09c671c, type: 3}
  m_Name: 
  m_EditorClassIdentifier: 
  m_Material: {fileID: 0}
  m_Color: {r: 0.4137122, g: 0.8773585, b: 0.26900145, a: 0.5019608}
  m_RaycastTarget: 1
  m_OnCullStateChanged:
    m_PersistentCalls:
      m_Calls: []
    m_TypeName: UnityEngine.UI.MaskableGraphic+CullStateChangedEvent, UnityEngine.UI,
      Version=1.0.0.0, Culture=neutral, PublicKeyToken=null
  m_Sprite: {fileID: 21300000, guid: e1499e19e24113a40939eac01fb18a90, type: 3}
  m_Type: 0
  m_PreserveAspect: 0
  m_FillCenter: 1
  m_FillMethod: 4
  m_FillAmount: 1
  m_FillClockwise: 1
  m_FillOrigin: 0
--- !u!114 &114227071179296536
MonoBehaviour:
  m_ObjectHideFlags: 1
  m_CorrespondingSourceObject: {fileID: 0}
  m_PrefabInternal: {fileID: 100100000}
  m_GameObject: {fileID: 1089203688311628}
  m_Enabled: 0
  m_EditorHideFlags: 0
  m_Script: {fileID: -1184210157, guid: f70555f144d8491a825f0804e09c671c, type: 3}
  m_Name: 
  m_EditorClassIdentifier: 
  m_AllowSwitchOff: 1
--- !u!114 &114231292661667806
MonoBehaviour:
  m_ObjectHideFlags: 1
  m_CorrespondingSourceObject: {fileID: 0}
  m_PrefabInternal: {fileID: 100100000}
  m_GameObject: {fileID: 1020572193072050}
  m_Enabled: 1
  m_EditorHideFlags: 0
  m_Script: {fileID: 708705254, guid: f70555f144d8491a825f0804e09c671c, type: 3}
  m_Name: 
  m_EditorClassIdentifier: 
  m_Material: {fileID: 0}
  m_Color: {r: 1, g: 1, b: 1, a: 1}
  m_RaycastTarget: 1
  m_OnCullStateChanged:
    m_PersistentCalls:
      m_Calls: []
    m_TypeName: UnityEngine.UI.MaskableGraphic+CullStateChangedEvent, UnityEngine.UI,
      Version=1.0.0.0, Culture=neutral, PublicKeyToken=null
  m_FontData:
    m_Font: {fileID: 10102, guid: 0000000000000000e000000000000000, type: 0}
    m_FontSize: 18
    m_FontStyle: 0
    m_BestFit: 0
    m_MinSize: 1
    m_MaxSize: 40
    m_Alignment: 4
    m_AlignByGeometry: 0
    m_RichText: 1
    m_HorizontalOverflow: 0
    m_VerticalOverflow: 0
    m_LineSpacing: 1
  m_Text: Sprint
--- !u!114 &114254909425921052
MonoBehaviour:
  m_ObjectHideFlags: 1
  m_CorrespondingSourceObject: {fileID: 0}
  m_PrefabInternal: {fileID: 100100000}
  m_GameObject: {fileID: 1117604700368278}
  m_Enabled: 1
  m_EditorHideFlags: 0
  m_Script: {fileID: -765806418, guid: f70555f144d8491a825f0804e09c671c, type: 3}
  m_Name: 
  m_EditorClassIdentifier: 
  m_Material: {fileID: 0}
  m_Color: {r: 1, g: 1, b: 1, a: 1}
  m_RaycastTarget: 1
  m_OnCullStateChanged:
    m_PersistentCalls:
      m_Calls: []
    m_TypeName: UnityEngine.UI.MaskableGraphic+CullStateChangedEvent, UnityEngine.UI,
      Version=1.0.0.0, Culture=neutral, PublicKeyToken=null
  m_Sprite: {fileID: 21300000, guid: 79c30c7fa3cbbc64088c8a7caa7f61aa, type: 3}
  m_Type: 0
  m_PreserveAspect: 0
  m_FillCenter: 1
  m_FillMethod: 4
  m_FillAmount: 1
  m_FillClockwise: 1
  m_FillOrigin: 0
--- !u!114 &114403526203746496
MonoBehaviour:
  m_ObjectHideFlags: 1
  m_CorrespondingSourceObject: {fileID: 0}
  m_PrefabInternal: {fileID: 100100000}
  m_GameObject: {fileID: 1294013925418394}
  m_Enabled: 1
  m_EditorHideFlags: 0
  m_Script: {fileID: 11500000, guid: 475c226dbac9416ea06c859daeb6d183, type: 3}
  m_Name: 
  m_EditorClassIdentifier: 
  cameraAnimations: {fileID: 0}
  rootMotionMotor:
    configuration: {fileID: 11400000, guid: 33e0d88026c128b4ca3076e2e5149510, type: 2}
    cameraTransform: {fileID: 0}
    runInput: {fileID: 11400000, guid: 4536a47671291463386c18678dd23194, type: 2}
    strafeInput: {fileID: 11400000, guid: f7e824638922944d5b76347cc85e8952, type: 2}
  animationController:
    configuration: {fileID: 11400000, guid: 16861f506e03f4b39a1b25e1bb3e307f, type: 2}
  turnaroundType: 1
  blendspaceTurnaroundBehaviour:
    timeToTurn: 0.2
    turnSpeed: 1
    forwardSpeed:
      serializedVersion: 2
      m_Curve:
      - serializedVersion: 3
        time: 0
        value: 0
        inSlope: 0
        outSlope: 0
        tangentMode: 34
        weightedMode: 0
        inWeight: 0
        outWeight: 0.33333334
      - serializedVersion: 3
        time: 1
        value: 0
        inSlope: 0
        outSlope: 0
        tangentMode: 34
        weightedMode: 0
        inWeight: 0.33333334
        outWeight: 0
      m_PreInfinity: 2
      m_PostInfinity: 2
      m_RotationOrder: 4
    forwardSpeedCalculation: 1
  animationTurnaroundBehaviour:
    rapidTurnParameter: RapidTurn
  thirdPersonMovementEventHandler:
    startingMovementEventLibrary: {fileID: 0}
    movementDetections:
    - {fileID: 114447118663720106}
    - {fileID: 114449538320415148}
--- !u!114 &114430763955348664
MonoBehaviour:
  m_ObjectHideFlags: 1
  m_CorrespondingSourceObject: {fileID: 0}
  m_PrefabInternal: {fileID: 100100000}
  m_GameObject: {fileID: 1285903004112382}
  m_Enabled: 1
  m_EditorHideFlags: 0
  m_Script: {fileID: 708705254, guid: f70555f144d8491a825f0804e09c671c, type: 3}
  m_Name: 
  m_EditorClassIdentifier: 
  m_Material: {fileID: 0}
  m_Color: {r: 1, g: 1, b: 1, a: 1}
  m_RaycastTarget: 1
  m_OnCullStateChanged:
    m_PersistentCalls:
      m_Calls: []
    m_TypeName: UnityEngine.UI.MaskableGraphic+CullStateChangedEvent, UnityEngine.UI,
      Version=1.0.0.0, Culture=neutral, PublicKeyToken=null
  m_FontData:
    m_Font: {fileID: 10102, guid: 0000000000000000e000000000000000, type: 0}
    m_FontSize: 18
    m_FontStyle: 0
    m_BestFit: 0
    m_MinSize: 0
    m_MaxSize: 40
    m_Alignment: 4
    m_AlignByGeometry: 0
    m_RichText: 1
    m_HorizontalOverflow: 0
    m_VerticalOverflow: 0
    m_LineSpacing: 1
  m_Text: Strafe
--- !u!114 &114436560949563180
MonoBehaviour:
  m_ObjectHideFlags: 1
  m_CorrespondingSourceObject: {fileID: 0}
  m_PrefabInternal: {fileID: 100100000}
  m_GameObject: {fileID: 1294013925418394}
  m_Enabled: 1
  m_EditorHideFlags: 0
  m_Script: {fileID: 11500000, guid: 14dd74d1cf9b4277b2858750e8e81811, type: 3}
  m_Name: 
  m_EditorClassIdentifier: 
  standaloneInput: {fileID: 114708474431008640}
  mobileInput: {fileID: 114115391730479704}
--- !u!114 &114447118663720106
MonoBehaviour:
  m_ObjectHideFlags: 1
  m_CorrespondingSourceObject: {fileID: 0}
  m_PrefabInternal: {fileID: 100100000}
  m_GameObject: {fileID: 1127383005414138}
  m_Enabled: 1
  m_EditorHideFlags: 0
  m_Script: {fileID: 11500000, guid: dcb74f21ba404856bb13390a1b5f29ac, type: 3}
  m_Name: 
  m_EditorClassIdentifier: 
  id: leftfoot
  layerMask:
    serializedVersion: 2
    m_Bits: 256
--- !u!114 &114449538320415148
MonoBehaviour:
  m_ObjectHideFlags: 1
  m_CorrespondingSourceObject: {fileID: 0}
  m_PrefabInternal: {fileID: 100100000}
  m_GameObject: {fileID: 1147503794107644}
  m_Enabled: 1
  m_EditorHideFlags: 0
  m_Script: {fileID: 11500000, guid: dcb74f21ba404856bb13390a1b5f29ac, type: 3}
  m_Name: 
  m_EditorClassIdentifier: 
  id: rightfoot
  layerMask:
    serializedVersion: 2
    m_Bits: 256
--- !u!114 &114483523814417916
MonoBehaviour:
  m_ObjectHideFlags: 1
  m_CorrespondingSourceObject: {fileID: 0}
  m_PrefabInternal: {fileID: 100100000}
  m_GameObject: {fileID: 1773627785931404}
  m_Enabled: 1
  m_EditorHideFlags: 0
  m_Script: {fileID: -765806418, guid: f70555f144d8491a825f0804e09c671c, type: 3}
  m_Name: 
  m_EditorClassIdentifier: 
  m_Material: {fileID: 0}
  m_Color: {r: 0.9150943, g: 0.763575, b: 0.15970986, a: 1}
  m_RaycastTarget: 1
  m_OnCullStateChanged:
    m_PersistentCalls:
      m_Calls: []
    m_TypeName: UnityEngine.UI.MaskableGraphic+CullStateChangedEvent, UnityEngine.UI,
      Version=1.0.0.0, Culture=neutral, PublicKeyToken=null
  m_Sprite: {fileID: 21300000, guid: e1499e19e24113a40939eac01fb18a90, type: 3}
  m_Type: 0
  m_PreserveAspect: 0
  m_FillCenter: 1
  m_FillMethod: 4
  m_FillAmount: 1
  m_FillClockwise: 1
  m_FillOrigin: 0
--- !u!114 &114484545000245226
MonoBehaviour:
  m_ObjectHideFlags: 1
  m_CorrespondingSourceObject: {fileID: 0}
  m_PrefabInternal: {fileID: 100100000}
  m_GameObject: {fileID: 1294013925418394}
  m_Enabled: 1
  m_EditorHideFlags: 0
  m_Script: {fileID: 11500000, guid: 7e163090ac99486aae32f05b5b641e9c, type: 3}
  m_Name: 
  m_EditorClassIdentifier: 
  terminalVelocity: 10
  characterController:
    playerRootTransform: {fileID: 4040340540093194}
    rootTransformOffset: {x: 0, y: -0.85, z: 0}
    slopeLimit: 45
    stepOffset: 0.3
    skinWidth: 0.08
    minMoveDistance: 0
    center: {x: 0, y: 0, z: 0}
    radius: 0.4
    height: 1.6
    addKinematicRigidbody: 1
    addColliderAsAChild: 1
    colliderLayer: 
    collisionLayerMask:
      serializedVersion: 2
      m_Bits: 257
    localHumanControlled: 1
    canSlideAgainstCeiling: 1
<<<<<<< HEAD
=======
    sendColliderHitMessages: 1
>>>>>>> 2555ce6a
    enableDebug: 0
--- !u!114 &114519407302604966
MonoBehaviour:
  m_ObjectHideFlags: 1
  m_CorrespondingSourceObject: {fileID: 0}
  m_PrefabInternal: {fileID: 100100000}
  m_GameObject: {fileID: 1742899662917844}
  m_Enabled: 1
  m_EditorHideFlags: 0
  m_Script: {fileID: 1980459831, guid: f70555f144d8491a825f0804e09c671c, type: 3}
  m_Name: 
  m_EditorClassIdentifier: 
  m_UiScaleMode: 1
  m_ReferencePixelsPerUnit: 100
  m_ScaleFactor: 1
  m_ReferenceResolution: {x: 800, y: 600}
  m_ScreenMatchMode: 0
  m_MatchWidthOrHeight: 0
  m_PhysicalUnit: 3
  m_FallbackScreenDPI: 96
  m_DefaultSpriteDPI: 96
  m_DynamicPixelsPerUnit: 1
--- !u!114 &114527324716948170
MonoBehaviour:
  m_ObjectHideFlags: 1
  m_CorrespondingSourceObject: {fileID: 0}
  m_PrefabInternal: {fileID: 100100000}
  m_GameObject: {fileID: 1702558727749644}
  m_Enabled: 1
  m_EditorHideFlags: 0
  m_Script: {fileID: 2109663825, guid: f70555f144d8491a825f0804e09c671c, type: 3}
  m_Name: 
  m_EditorClassIdentifier: 
  m_Navigation:
    m_Mode: 3
    m_SelectOnUp: {fileID: 0}
    m_SelectOnDown: {fileID: 0}
    m_SelectOnLeft: {fileID: 0}
    m_SelectOnRight: {fileID: 0}
  m_Transition: 1
  m_Colors:
    m_NormalColor: {r: 1, g: 1, b: 1, a: 1}
    m_HighlightedColor: {r: 0.9607843, g: 0.9607843, b: 0.9607843, a: 1}
    m_PressedColor: {r: 0.78431374, g: 0.78431374, b: 0.78431374, a: 1}
    m_DisabledColor: {r: 0.78431374, g: 0.78431374, b: 0.78431374, a: 0.5019608}
    m_ColorMultiplier: 1
    m_FadeDuration: 0.1
  m_SpriteState:
    m_HighlightedSprite: {fileID: 0}
    m_PressedSprite: {fileID: 0}
    m_DisabledSprite: {fileID: 0}
  m_AnimationTriggers:
    m_NormalTrigger: Normal
    m_HighlightedTrigger: Highlighted
    m_PressedTrigger: Pressed
    m_DisabledTrigger: Disabled
  m_Interactable: 1
  m_TargetGraphic: {fileID: 114774374011452348}
  toggleTransition: 1
  graphic: {fileID: 114550086709320900}
  m_Group: {fileID: 0}
  onValueChanged:
    m_PersistentCalls:
      m_Calls:
      - m_Target: {fileID: 11400000, guid: 0fef3a694f462443fa490c815ba24d9c, type: 2}
        m_MethodName: TouchToggle
        m_Mode: 0
        m_Arguments:
          m_ObjectArgument: {fileID: 0}
          m_ObjectArgumentAssemblyTypeName: UnityEngine.Object, UnityEngine
          m_IntArgument: 0
          m_FloatArgument: 0
          m_StringArgument: Walk
          m_BoolArgument: 0
        m_CallState: 2
    m_TypeName: UnityEngine.UI.Toggle+ToggleEvent, UnityEngine.UI, Version=1.0.0.0,
      Culture=neutral, PublicKeyToken=null
  m_IsOn: 0
--- !u!114 &114550086709320900
MonoBehaviour:
  m_ObjectHideFlags: 1
  m_CorrespondingSourceObject: {fileID: 0}
  m_PrefabInternal: {fileID: 100100000}
  m_GameObject: {fileID: 1199013437574846}
  m_Enabled: 1
  m_EditorHideFlags: 0
  m_Script: {fileID: -765806418, guid: f70555f144d8491a825f0804e09c671c, type: 3}
  m_Name: 
  m_EditorClassIdentifier: 
  m_Material: {fileID: 0}
  m_Color: {r: 0.23584905, g: 0.46146297, b: 0.9433962, a: 1}
  m_RaycastTarget: 1
  m_OnCullStateChanged:
    m_PersistentCalls:
      m_Calls: []
    m_TypeName: UnityEngine.UI.MaskableGraphic+CullStateChangedEvent, UnityEngine.UI,
      Version=1.0.0.0, Culture=neutral, PublicKeyToken=null
  m_Sprite: {fileID: 21300000, guid: e1499e19e24113a40939eac01fb18a90, type: 3}
  m_Type: 0
  m_PreserveAspect: 0
  m_FillCenter: 1
  m_FillMethod: 4
  m_FillAmount: 1
  m_FillClockwise: 1
  m_FillOrigin: 0
--- !u!114 &114568571224373056
MonoBehaviour:
  m_ObjectHideFlags: 1
  m_CorrespondingSourceObject: {fileID: 0}
  m_PrefabInternal: {fileID: 100100000}
  m_GameObject: {fileID: 1986420658108440}
  m_Enabled: 1
  m_EditorHideFlags: 0
  m_Script: {fileID: -98529514, guid: f70555f144d8491a825f0804e09c671c, type: 3}
  m_Name: 
  m_EditorClassIdentifier: 
  m_Material: {fileID: 0}
  m_Color: {r: 1, g: 1, b: 1, a: 1}
  m_RaycastTarget: 1
  m_OnCullStateChanged:
    m_PersistentCalls:
      m_Calls: []
    m_TypeName: UnityEngine.UI.MaskableGraphic+CullStateChangedEvent, UnityEngine.UI,
      Version=1.0.0.0, Culture=neutral, PublicKeyToken=null
  m_Texture: {fileID: 2800000, guid: e1499e19e24113a40939eac01fb18a90, type: 3}
  m_UVRect:
    serializedVersion: 2
    x: 0
    y: 0
    width: 1
    height: 1
--- !u!114 &114649094005062182
MonoBehaviour:
  m_ObjectHideFlags: 1
  m_CorrespondingSourceObject: {fileID: 0}
  m_PrefabInternal: {fileID: 100100000}
  m_GameObject: {fileID: 1794012535541156}
  m_Enabled: 1
  m_EditorHideFlags: 0
  m_Script: {fileID: -765806418, guid: f70555f144d8491a825f0804e09c671c, type: 3}
  m_Name: 
  m_EditorClassIdentifier: 
  m_Material: {fileID: 0}
  m_Color: {r: 0.6886792, g: 0.67893374, b: 0.67893374, a: 0.5019608}
  m_RaycastTarget: 1
  m_OnCullStateChanged:
    m_PersistentCalls:
      m_Calls: []
    m_TypeName: UnityEngine.UI.MaskableGraphic+CullStateChangedEvent, UnityEngine.UI,
      Version=1.0.0.0, Culture=neutral, PublicKeyToken=null
  m_Sprite: {fileID: 21300000, guid: e1499e19e24113a40939eac01fb18a90, type: 3}
  m_Type: 0
  m_PreserveAspect: 0
  m_FillCenter: 1
  m_FillMethod: 4
  m_FillAmount: 1
  m_FillClockwise: 1
  m_FillOrigin: 0
--- !u!114 &114708474431008640
MonoBehaviour:
  m_ObjectHideFlags: 1
  m_CorrespondingSourceObject: {fileID: 0}
  m_PrefabInternal: {fileID: 100100000}
  m_GameObject: {fileID: 1177598811180342}
  m_Enabled: 1
  m_EditorHideFlags: 0
  m_Script: {fileID: 11500000, guid: d1052986cb0c4fe4b8cfbdfeba746ea0, type: 3}
  m_Name: 
  m_EditorClassIdentifier: 
  cinemachineLookXAxisName: Horizontal
  cinemachineLookYAxisName: Vertical
  lookXAxisName: LookX
  lookYAxisName: LookY
  useMouseLookOnly: 0
  horizontalAxisName: Horizontal
  verticalAxisName: Vertical
  keyboardJumpName: Jump
--- !u!114 &114725283838162428
MonoBehaviour:
  m_ObjectHideFlags: 1
  m_CorrespondingSourceObject: {fileID: 0}
  m_PrefabInternal: {fileID: 100100000}
  m_GameObject: {fileID: 1081236698051136}
  m_Enabled: 1
  m_EditorHideFlags: 0
  m_Script: {fileID: 708705254, guid: f70555f144d8491a825f0804e09c671c, type: 3}
  m_Name: 
  m_EditorClassIdentifier: 
  m_Material: {fileID: 0}
  m_Color: {r: 1, g: 1, b: 1, a: 1}
  m_RaycastTarget: 1
  m_OnCullStateChanged:
    m_PersistentCalls:
      m_Calls: []
    m_TypeName: UnityEngine.UI.MaskableGraphic+CullStateChangedEvent, UnityEngine.UI,
      Version=1.0.0.0, Culture=neutral, PublicKeyToken=null
  m_FontData:
    m_Font: {fileID: 10102, guid: 0000000000000000e000000000000000, type: 0}
    m_FontSize: 18
    m_FontStyle: 0
    m_BestFit: 0
    m_MinSize: 1
    m_MaxSize: 40
    m_Alignment: 4
    m_AlignByGeometry: 0
    m_RichText: 1
    m_HorizontalOverflow: 0
    m_VerticalOverflow: 0
    m_LineSpacing: 1
  m_Text: Jump
--- !u!114 &114774374011452348
MonoBehaviour:
  m_ObjectHideFlags: 1
  m_CorrespondingSourceObject: {fileID: 0}
  m_PrefabInternal: {fileID: 100100000}
  m_GameObject: {fileID: 1326112763464820}
  m_Enabled: 1
  m_EditorHideFlags: 0
  m_Script: {fileID: -765806418, guid: f70555f144d8491a825f0804e09c671c, type: 3}
  m_Name: 
  m_EditorClassIdentifier: 
  m_Material: {fileID: 0}
  m_Color: {r: 0.6886792, g: 0.67893374, b: 0.67893374, a: 0.5019608}
  m_RaycastTarget: 1
  m_OnCullStateChanged:
    m_PersistentCalls:
      m_Calls: []
    m_TypeName: UnityEngine.UI.MaskableGraphic+CullStateChangedEvent, UnityEngine.UI,
      Version=1.0.0.0, Culture=neutral, PublicKeyToken=null
  m_Sprite: {fileID: 21300000, guid: e1499e19e24113a40939eac01fb18a90, type: 3}
  m_Type: 0
  m_PreserveAspect: 0
  m_FillCenter: 1
  m_FillMethod: 4
  m_FillAmount: 1
  m_FillClockwise: 1
  m_FillOrigin: 0
--- !u!114 &114811615323391376
MonoBehaviour:
  m_ObjectHideFlags: 1
  m_CorrespondingSourceObject: {fileID: 0}
  m_PrefabInternal: {fileID: 100100000}
  m_GameObject: {fileID: 1427348817778808}
  m_Enabled: 1
  m_EditorHideFlags: 0
  m_Script: {fileID: 2109663825, guid: f70555f144d8491a825f0804e09c671c, type: 3}
  m_Name: 
  m_EditorClassIdentifier: 
  m_Navigation:
    m_Mode: 3
    m_SelectOnUp: {fileID: 0}
    m_SelectOnDown: {fileID: 0}
    m_SelectOnLeft: {fileID: 0}
    m_SelectOnRight: {fileID: 0}
  m_Transition: 1
  m_Colors:
    m_NormalColor: {r: 1, g: 1, b: 1, a: 1}
    m_HighlightedColor: {r: 0.9607843, g: 0.9607843, b: 0.9607843, a: 1}
    m_PressedColor: {r: 0.78431374, g: 0.78431374, b: 0.78431374, a: 1}
    m_DisabledColor: {r: 0.78431374, g: 0.78431374, b: 0.78431374, a: 0.5019608}
    m_ColorMultiplier: 1
    m_FadeDuration: 0.1
  m_SpriteState:
    m_HighlightedSprite: {fileID: 0}
    m_PressedSprite: {fileID: 0}
    m_DisabledSprite: {fileID: 0}
  m_AnimationTriggers:
    m_NormalTrigger: Normal
    m_HighlightedTrigger: Highlighted
    m_PressedTrigger: Pressed
    m_DisabledTrigger: Disabled
  m_Interactable: 1
  m_TargetGraphic: {fileID: 114649094005062182}
  toggleTransition: 1
  graphic: {fileID: 114483523814417916}
  m_Group: {fileID: 0}
  onValueChanged:
    m_PersistentCalls:
      m_Calls:
      - m_Target: {fileID: 11400000, guid: 808211f540ce1444389835ac078c6fd2, type: 2}
        m_MethodName: TouchToggle
        m_Mode: 0
        m_Arguments:
          m_ObjectArgument: {fileID: 0}
          m_ObjectArgumentAssemblyTypeName: UnityEngine.Object, UnityEngine
          m_IntArgument: 0
          m_FloatArgument: 0
          m_StringArgument: 
          m_BoolArgument: 0
        m_CallState: 2
    m_TypeName: UnityEngine.UI.Toggle+ToggleEvent, UnityEngine.UI, Version=1.0.0.0,
      Culture=neutral, PublicKeyToken=null
  m_IsOn: 0
--- !u!114 &114899799394176718
MonoBehaviour:
  m_ObjectHideFlags: 1
  m_CorrespondingSourceObject: {fileID: 0}
  m_PrefabInternal: {fileID: 100100000}
  m_GameObject: {fileID: 1880260819038072}
  m_Enabled: 1
  m_EditorHideFlags: 0
  m_Script: {fileID: 11500000, guid: 1423ebaa2ce24feda8b1ab6a05b11778, type: 3}
  m_Name: 
  m_EditorClassIdentifier: 
  joystickMovementLimmit: 0.5
  joystickBase: {fileID: 224000812552088444}
  joystickHat: {fileID: 224249921379171624}
  deadZone: 0.1
--- !u!137 &137464820802569840
SkinnedMeshRenderer:
  m_ObjectHideFlags: 1
  m_CorrespondingSourceObject: {fileID: 0}
  m_PrefabInternal: {fileID: 100100000}
  m_GameObject: {fileID: 1494683688106480}
  m_Enabled: 1
  m_CastShadows: 1
  m_ReceiveShadows: 1
  m_DynamicOccludee: 1
  m_MotionVectors: 1
  m_LightProbeUsage: 1
  m_ReflectionProbeUsage: 1
  m_RenderingLayerMask: 4294967295
  m_Materials:
  - {fileID: 2100000, guid: d7f8b496adee38e4a9edc877d5939f5b, type: 2}
  m_StaticBatchInfo:
    firstSubMesh: 0
    subMeshCount: 0
  m_StaticBatchRoot: {fileID: 0}
  m_ProbeAnchor: {fileID: 0}
  m_LightProbeVolumeOverride: {fileID: 0}
  m_ScaleInLightmap: 1
  m_PreserveUVs: 0
  m_IgnoreNormalsForChartDetection: 0
  m_ImportantGI: 0
  m_StitchLightmapSeams: 0
  m_SelectedEditorRenderState: 3
  m_MinimumChartSize: 4
  m_AutoUVMaxDistance: 0.5
  m_AutoUVMaxAngle: 89
  m_LightmapParameters: {fileID: 0}
  m_SortingLayerID: 0
  m_SortingLayer: 0
  m_SortingOrder: 0
  serializedVersion: 2
  m_Quality: 0
  m_UpdateWhenOffscreen: 0
  m_SkinnedMotionVectors: 1
  m_Mesh: {fileID: 4300000, guid: 20d97ea0953936148b25caa82b5e14f9, type: 3}
  m_Bones:
  - {fileID: 4971338634202510}
  - {fileID: 4423410513549290}
  - {fileID: 4169522178339554}
  - {fileID: 4036498303539776}
  - {fileID: 4766139779923470}
  - {fileID: 4349205979493700}
  - {fileID: 4153574464439418}
  - {fileID: 4435197676432380}
  - {fileID: 4039489108611056}
  - {fileID: 4864594930687814}
  - {fileID: 4730163377792506}
  - {fileID: 4010075451907072}
  - {fileID: 4049837283954470}
  - {fileID: 4957739389364666}
  - {fileID: 4096076504012324}
  - {fileID: 4402684417242934}
  - {fileID: 4820627229729690}
  - {fileID: 4222790675373152}
  - {fileID: 4973467833679416}
  - {fileID: 4794688131649244}
  - {fileID: 4063510226891408}
  - {fileID: 4752866323081496}
  - {fileID: 4837689214398618}
  - {fileID: 4845745948791256}
  - {fileID: 4597976118119062}
  - {fileID: 4376976568029574}
  - {fileID: 4385911746746808}
  - {fileID: 4772223210326762}
  - {fileID: 4153170983338540}
  - {fileID: 4596516572987410}
  - {fileID: 4405010698674506}
  - {fileID: 4936007428618680}
  - {fileID: 4160727941426876}
  - {fileID: 4527140410381394}
  - {fileID: 4403326743521470}
  - {fileID: 4581297014581296}
  - {fileID: 4274738393309678}
  - {fileID: 4612318927234386}
  - {fileID: 4108066398590670}
  - {fileID: 4191023085299888}
  - {fileID: 4174264830853714}
  - {fileID: 4740225140391930}
  - {fileID: 4005990785754780}
  - {fileID: 4760361465442304}
  - {fileID: 4011702874872410}
  - {fileID: 4103577989903490}
  - {fileID: 4924750417071162}
  - {fileID: 4427735111568944}
  - {fileID: 4901110037343920}
  - {fileID: 4349816746728224}
  - {fileID: 4530369316504954}
  - {fileID: 4773867215607978}
  - {fileID: 4882241302998102}
  - {fileID: 4412749377447936}
  - {fileID: 4477717277280630}
  m_BlendShapeWeights: []
  m_RootBone: {fileID: 4971338634202510}
  m_AABB:
    m_Center: {x: 0.117299676, y: 0.015860312, z: -0.000000059604645}
    m_Extent: {x: 0.8884624, y: 0.16316557, z: 0.90526766}
  m_DirtyAABB: 0
--- !u!222 &222014003775350632
CanvasRenderer:
  m_ObjectHideFlags: 1
  m_CorrespondingSourceObject: {fileID: 0}
  m_PrefabInternal: {fileID: 100100000}
  m_GameObject: {fileID: 1425025946951686}
  m_CullTransparentMesh: 0
--- !u!222 &222189989213675352
CanvasRenderer:
  m_ObjectHideFlags: 1
  m_CorrespondingSourceObject: {fileID: 0}
  m_PrefabInternal: {fileID: 100100000}
  m_GameObject: {fileID: 1199013437574846}
  m_CullTransparentMesh: 0
--- !u!222 &222353925404337154
CanvasRenderer:
  m_ObjectHideFlags: 1
  m_CorrespondingSourceObject: {fileID: 0}
  m_PrefabInternal: {fileID: 100100000}
  m_GameObject: {fileID: 1117604700368278}
  m_CullTransparentMesh: 0
--- !u!222 &222435862746670192
CanvasRenderer:
  m_ObjectHideFlags: 1
  m_CorrespondingSourceObject: {fileID: 0}
  m_PrefabInternal: {fileID: 100100000}
  m_GameObject: {fileID: 1427348817778808}
  m_CullTransparentMesh: 0
--- !u!222 &222465376749510566
CanvasRenderer:
  m_ObjectHideFlags: 1
  m_CorrespondingSourceObject: {fileID: 0}
  m_PrefabInternal: {fileID: 100100000}
  m_GameObject: {fileID: 1986420658108440}
  m_CullTransparentMesh: 0
--- !u!222 &222465508462848574
CanvasRenderer:
  m_ObjectHideFlags: 1
  m_CorrespondingSourceObject: {fileID: 0}
  m_PrefabInternal: {fileID: 100100000}
  m_GameObject: {fileID: 1492182590625468}
  m_CullTransparentMesh: 0
--- !u!222 &222494027013362284
CanvasRenderer:
  m_ObjectHideFlags: 1
  m_CorrespondingSourceObject: {fileID: 0}
  m_PrefabInternal: {fileID: 100100000}
  m_GameObject: {fileID: 1020572193072050}
  m_CullTransparentMesh: 0
--- !u!222 &222511087929750472
CanvasRenderer:
  m_ObjectHideFlags: 1
  m_CorrespondingSourceObject: {fileID: 0}
  m_PrefabInternal: {fileID: 100100000}
  m_GameObject: {fileID: 1326112763464820}
  m_CullTransparentMesh: 0
--- !u!222 &222606444532031440
CanvasRenderer:
  m_ObjectHideFlags: 1
  m_CorrespondingSourceObject: {fileID: 0}
  m_PrefabInternal: {fileID: 100100000}
  m_GameObject: {fileID: 1880260819038072}
  m_CullTransparentMesh: 0
--- !u!222 &222815501812361388
CanvasRenderer:
  m_ObjectHideFlags: 1
  m_CorrespondingSourceObject: {fileID: 0}
  m_PrefabInternal: {fileID: 100100000}
  m_GameObject: {fileID: 1702558727749644}
  m_CullTransparentMesh: 0
--- !u!222 &222855283806316084
CanvasRenderer:
  m_ObjectHideFlags: 1
  m_CorrespondingSourceObject: {fileID: 0}
  m_PrefabInternal: {fileID: 100100000}
  m_GameObject: {fileID: 1794012535541156}
  m_CullTransparentMesh: 0
--- !u!222 &222905303654605664
CanvasRenderer:
  m_ObjectHideFlags: 1
  m_CorrespondingSourceObject: {fileID: 0}
  m_PrefabInternal: {fileID: 100100000}
  m_GameObject: {fileID: 1285903004112382}
  m_CullTransparentMesh: 0
--- !u!222 &222913509095117222
CanvasRenderer:
  m_ObjectHideFlags: 1
  m_CorrespondingSourceObject: {fileID: 0}
  m_PrefabInternal: {fileID: 100100000}
  m_GameObject: {fileID: 1081236698051136}
  m_CullTransparentMesh: 0
--- !u!222 &222975171224418204
CanvasRenderer:
  m_ObjectHideFlags: 1
  m_CorrespondingSourceObject: {fileID: 0}
  m_PrefabInternal: {fileID: 100100000}
  m_GameObject: {fileID: 1773627785931404}
  m_CullTransparentMesh: 0
--- !u!223 &223468010217080512
Canvas:
  m_ObjectHideFlags: 1
  m_CorrespondingSourceObject: {fileID: 0}
  m_PrefabInternal: {fileID: 100100000}
  m_GameObject: {fileID: 1742899662917844}
  m_Enabled: 1
  serializedVersion: 3
  m_RenderMode: 0
  m_Camera: {fileID: 0}
  m_PlaneDistance: 100
  m_PixelPerfect: 0
  m_ReceivesEvents: 1
  m_OverrideSorting: 0
  m_OverridePixelPerfect: 0
  m_SortingBucketNormalizedSize: 0
  m_AdditionalShaderChannelsFlag: 0
  m_SortingLayerID: 0
  m_SortingOrder: 0
  m_TargetDisplay: 0
--- !u!224 &224000812552088444
RectTransform:
  m_ObjectHideFlags: 1
  m_CorrespondingSourceObject: {fileID: 0}
  m_PrefabInternal: {fileID: 100100000}
  m_GameObject: {fileID: 1880260819038072}
  m_LocalRotation: {x: -0, y: -0, z: -0, w: 1}
  m_LocalPosition: {x: 0, y: 0, z: 0}
  m_LocalScale: {x: 1, y: 1, z: 1}
  m_Children:
  - {fileID: 224249921379171624}
  m_Father: {fileID: 224670094748169662}
  m_RootOrder: 0
  m_LocalEulerAnglesHint: {x: 0, y: 0, z: 0}
  m_AnchorMin: {x: 1, y: 0}
  m_AnchorMax: {x: 1, y: 0}
  m_AnchoredPosition: {x: -110, y: 111}
  m_SizeDelta: {x: 165, y: 165}
  m_Pivot: {x: 0.5, y: 0.5}
--- !u!224 &224025678115654200
RectTransform:
  m_ObjectHideFlags: 1
  m_CorrespondingSourceObject: {fileID: 0}
  m_PrefabInternal: {fileID: 100100000}
  m_GameObject: {fileID: 1425025946951686}
  m_LocalRotation: {x: 0, y: 0, z: 0, w: 1}
  m_LocalPosition: {x: 0, y: 0, z: 0}
  m_LocalScale: {x: 1, y: 1, z: 1}
  m_Children: []
  m_Father: {fileID: 224084823846107120}
  m_RootOrder: 0
  m_LocalEulerAnglesHint: {x: 0, y: 0, z: 0}
  m_AnchorMin: {x: 0.5, y: 0.5}
  m_AnchorMax: {x: 0.5, y: 0.5}
  m_AnchoredPosition: {x: 0, y: 0}
  m_SizeDelta: {x: 75, y: 75}
  m_Pivot: {x: 0.5, y: 0.5}
--- !u!224 &224044939290736698
RectTransform:
  m_ObjectHideFlags: 1
  m_CorrespondingSourceObject: {fileID: 0}
  m_PrefabInternal: {fileID: 100100000}
  m_GameObject: {fileID: 1089203688311628}
  m_LocalRotation: {x: 0, y: 0, z: 0, w: 1}
  m_LocalPosition: {x: 0, y: 0, z: 0}
  m_LocalScale: {x: 1, y: 1, z: 1}
  m_Children:
  - {fileID: 224780891672895792}
  - {fileID: 224116694968873772}
  - {fileID: 224436578643068276}
  m_Father: {fileID: 224670094748169662}
  m_RootOrder: 2
  m_LocalEulerAnglesHint: {x: 0, y: 0, z: 0}
  m_AnchorMin: {x: 0.5, y: 0}
  m_AnchorMax: {x: 0.5, y: 0}
  m_AnchoredPosition: {x: 0, y: 330}
  m_SizeDelta: {x: 800, y: 180.79999}
  m_Pivot: {x: 0.5, y: 0.5}
--- !u!224 &224055095486480348
RectTransform:
  m_ObjectHideFlags: 1
  m_CorrespondingSourceObject: {fileID: 0}
  m_PrefabInternal: {fileID: 100100000}
  m_GameObject: {fileID: 1199013437574846}
  m_LocalRotation: {x: -0, y: -0, z: -0, w: 1}
  m_LocalPosition: {x: 0, y: 0, z: 0}
  m_LocalScale: {x: 1, y: 1, z: 1}
  m_Children: []
  m_Father: {fileID: 224116694968873772}
  m_RootOrder: 0
  m_LocalEulerAnglesHint: {x: 0, y: 0, z: 0}
  m_AnchorMin: {x: 0, y: 0}
  m_AnchorMax: {x: 1, y: 1}
  m_AnchoredPosition: {x: 0, y: 0}
  m_SizeDelta: {x: 0, y: 0}
  m_Pivot: {x: 0.5, y: 0.5}
--- !u!224 &224084823846107120
RectTransform:
  m_ObjectHideFlags: 1
  m_CorrespondingSourceObject: {fileID: 0}
  m_PrefabInternal: {fileID: 100100000}
  m_GameObject: {fileID: 1117604700368278}
  m_LocalRotation: {x: -0, y: -0, z: -0, w: 1}
  m_LocalPosition: {x: 0, y: 0, z: 0}
  m_LocalScale: {x: 1, y: 1, z: 1}
  m_Children:
  - {fileID: 224025678115654200}
  m_Father: {fileID: 224670094748169662}
  m_RootOrder: 1
  m_LocalEulerAnglesHint: {x: 0, y: 0, z: 0}
  m_AnchorMin: {x: 0, y: 0}
  m_AnchorMax: {x: 0, y: 0}
  m_AnchoredPosition: {x: 110, y: 110}
  m_SizeDelta: {x: 150, y: 150}
  m_Pivot: {x: 0.5, y: 0.5}
--- !u!224 &224116694968873772
RectTransform:
  m_ObjectHideFlags: 1
  m_CorrespondingSourceObject: {fileID: 0}
  m_PrefabInternal: {fileID: 100100000}
  m_GameObject: {fileID: 1702558727749644}
  m_LocalRotation: {x: 0, y: 0, z: 0, w: 1}
  m_LocalPosition: {x: 0, y: 0, z: 0}
  m_LocalScale: {x: 1, y: 1, z: 1}
  m_Children:
  - {fileID: 224055095486480348}
  - {fileID: 224372366045764476}
  - {fileID: 224474826874366406}
  m_Father: {fileID: 224044939290736698}
  m_RootOrder: 1
  m_LocalEulerAnglesHint: {x: 0, y: 0, z: 0}
  m_AnchorMin: {x: 1, y: 0}
  m_AnchorMax: {x: 1, y: 0}
  m_AnchoredPosition: {x: -350, y: -180}
  m_SizeDelta: {x: 75, y: 75}
  m_Pivot: {x: 0.5, y: 0.5}
--- !u!224 &224248145813008018
RectTransform:
  m_ObjectHideFlags: 1
  m_CorrespondingSourceObject: {fileID: 0}
  m_PrefabInternal: {fileID: 100100000}
  m_GameObject: {fileID: 1081236698051136}
  m_LocalRotation: {x: 0, y: 0, z: 0, w: 1}
  m_LocalPosition: {x: 0, y: 0, z: 0}
  m_LocalScale: {x: 1, y: 1, z: 1}
  m_Children: []
  m_Father: {fileID: 224780891672895792}
  m_RootOrder: 0
  m_LocalEulerAnglesHint: {x: 0, y: 0, z: 0}
  m_AnchorMin: {x: 0, y: 0}
  m_AnchorMax: {x: 1, y: 1}
  m_AnchoredPosition: {x: 0, y: 0}
  m_SizeDelta: {x: 0, y: 0}
  m_Pivot: {x: 0.5, y: 0.5}
--- !u!224 &224249921379171624
RectTransform:
  m_ObjectHideFlags: 1
  m_CorrespondingSourceObject: {fileID: 0}
  m_PrefabInternal: {fileID: 100100000}
  m_GameObject: {fileID: 1986420658108440}
  m_LocalRotation: {x: 0, y: 0, z: 0, w: 1}
  m_LocalPosition: {x: 0, y: 0, z: 0}
  m_LocalScale: {x: 1, y: 1, z: 1}
  m_Children: []
  m_Father: {fileID: 224000812552088444}
  m_RootOrder: 0
  m_LocalEulerAnglesHint: {x: 0, y: 0, z: 0}
  m_AnchorMin: {x: 0.5, y: 0.5}
  m_AnchorMax: {x: 0.5, y: 0.5}
  m_AnchoredPosition: {x: 0.6, y: 0}
  m_SizeDelta: {x: 82.5, y: 82.5}
  m_Pivot: {x: 0.5, y: 0.5}
--- !u!224 &224372366045764476
RectTransform:
  m_ObjectHideFlags: 1
  m_CorrespondingSourceObject: {fileID: 0}
  m_PrefabInternal: {fileID: 100100000}
  m_GameObject: {fileID: 1326112763464820}
  m_LocalRotation: {x: -0, y: -0, z: -0, w: 1}
  m_LocalPosition: {x: 0, y: 0, z: 0}
  m_LocalScale: {x: 1, y: 1, z: 1}
  m_Children: []
  m_Father: {fileID: 224116694968873772}
  m_RootOrder: 1
  m_LocalEulerAnglesHint: {x: 0, y: 0, z: 0}
  m_AnchorMin: {x: 0, y: 0}
  m_AnchorMax: {x: 1, y: 1}
  m_AnchoredPosition: {x: 0, y: 0}
  m_SizeDelta: {x: 0, y: 0}
  m_Pivot: {x: 0.5, y: 0.5}
--- !u!224 &224436578643068276
RectTransform:
  m_ObjectHideFlags: 1
  m_CorrespondingSourceObject: {fileID: 0}
  m_PrefabInternal: {fileID: 100100000}
  m_GameObject: {fileID: 1427348817778808}
  m_LocalRotation: {x: -0, y: -0, z: -0, w: 1}
  m_LocalPosition: {x: 0, y: 0, z: 0}
  m_LocalScale: {x: 1, y: 1, z: 1}
  m_Children:
  - {fileID: 224623740538433748}
  - {fileID: 224717048945914042}
  - {fileID: 224772737378643018}
  m_Father: {fileID: 224044939290736698}
  m_RootOrder: 2
  m_LocalEulerAnglesHint: {x: 0, y: 0, z: 0}
  m_AnchorMin: {x: 0, y: 0}
  m_AnchorMax: {x: 0, y: 0}
  m_AnchoredPosition: {x: 250, y: -180}
  m_SizeDelta: {x: 75, y: 75}
  m_Pivot: {x: 0.5, y: 0.5}
--- !u!224 &224474826874366406
RectTransform:
  m_ObjectHideFlags: 1
  m_CorrespondingSourceObject: {fileID: 0}
  m_PrefabInternal: {fileID: 100100000}
  m_GameObject: {fileID: 1020572193072050}
  m_LocalRotation: {x: 0, y: 0, z: 0, w: 1}
  m_LocalPosition: {x: 0, y: 0, z: 0}
  m_LocalScale: {x: 1, y: 1, z: 1}
  m_Children: []
  m_Father: {fileID: 224116694968873772}
  m_RootOrder: 2
  m_LocalEulerAnglesHint: {x: 0, y: 0, z: 0}
  m_AnchorMin: {x: 0.5, y: 0.5}
  m_AnchorMax: {x: 0.5, y: 0.5}
  m_AnchoredPosition: {x: 0.000013828, y: -0.00024033}
  m_SizeDelta: {x: 75, y: 75.3}
  m_Pivot: {x: 0.5, y: 0.5}
--- !u!224 &224623740538433748
RectTransform:
  m_ObjectHideFlags: 1
  m_CorrespondingSourceObject: {fileID: 0}
  m_PrefabInternal: {fileID: 100100000}
  m_GameObject: {fileID: 1773627785931404}
  m_LocalRotation: {x: -0, y: -0, z: -0, w: 1}
  m_LocalPosition: {x: 0, y: 0, z: 0}
  m_LocalScale: {x: 1, y: 1, z: 1}
  m_Children: []
  m_Father: {fileID: 224436578643068276}
  m_RootOrder: 0
  m_LocalEulerAnglesHint: {x: 0, y: 0, z: 0}
  m_AnchorMin: {x: 0, y: 0}
  m_AnchorMax: {x: 1, y: 1}
  m_AnchoredPosition: {x: 0, y: 0}
  m_SizeDelta: {x: 0, y: 0}
  m_Pivot: {x: 0.5, y: 0.5}
--- !u!224 &224670094748169662
RectTransform:
  m_ObjectHideFlags: 1
  m_CorrespondingSourceObject: {fileID: 0}
  m_PrefabInternal: {fileID: 100100000}
  m_GameObject: {fileID: 1742899662917844}
  m_LocalRotation: {x: 0, y: 0, z: 0, w: 1}
  m_LocalPosition: {x: 0, y: 0, z: 0}
  m_LocalScale: {x: 0, y: 0, z: 0}
  m_Children:
  - {fileID: 224000812552088444}
  - {fileID: 224084823846107120}
  - {fileID: 224044939290736698}
  m_Father: {fileID: 4533717139749910}
  m_RootOrder: 0
  m_LocalEulerAnglesHint: {x: 0, y: 0, z: 0}
  m_AnchorMin: {x: 0, y: 0}
  m_AnchorMax: {x: 0, y: 0}
  m_AnchoredPosition: {x: 0, y: 0}
  m_SizeDelta: {x: 0, y: 0}
  m_Pivot: {x: 0, y: 0}
--- !u!224 &224717048945914042
RectTransform:
  m_ObjectHideFlags: 1
  m_CorrespondingSourceObject: {fileID: 0}
  m_PrefabInternal: {fileID: 100100000}
  m_GameObject: {fileID: 1794012535541156}
  m_LocalRotation: {x: -0, y: -0, z: -0, w: 1}
  m_LocalPosition: {x: 0, y: 0, z: 0}
  m_LocalScale: {x: 1, y: 1, z: 1}
  m_Children: []
  m_Father: {fileID: 224436578643068276}
  m_RootOrder: 1
  m_LocalEulerAnglesHint: {x: 0, y: 0, z: 0}
  m_AnchorMin: {x: 0, y: 0}
  m_AnchorMax: {x: 1, y: 1}
  m_AnchoredPosition: {x: 0, y: 0}
  m_SizeDelta: {x: 0, y: 0}
  m_Pivot: {x: 0.5, y: 0.5}
--- !u!224 &224772737378643018
RectTransform:
  m_ObjectHideFlags: 1
  m_CorrespondingSourceObject: {fileID: 0}
  m_PrefabInternal: {fileID: 100100000}
  m_GameObject: {fileID: 1285903004112382}
  m_LocalRotation: {x: 0, y: 0, z: 0, w: 1}
  m_LocalPosition: {x: 0, y: 0, z: 0}
  m_LocalScale: {x: 1, y: 1, z: 1}
  m_Children: []
  m_Father: {fileID: 224436578643068276}
  m_RootOrder: 2
  m_LocalEulerAnglesHint: {x: 0, y: 0, z: 0}
  m_AnchorMin: {x: 0.5, y: 0.5}
  m_AnchorMax: {x: 0.5, y: 0.5}
  m_AnchoredPosition: {x: 0.000013828, y: -0.00024033}
  m_SizeDelta: {x: 75, y: 75.3}
  m_Pivot: {x: 0.5, y: 0.5}
--- !u!224 &224780891672895792
RectTransform:
  m_ObjectHideFlags: 1
  m_CorrespondingSourceObject: {fileID: 0}
  m_PrefabInternal: {fileID: 100100000}
  m_GameObject: {fileID: 1492182590625468}
  m_LocalRotation: {x: 0, y: 0, z: 0, w: 1}
  m_LocalPosition: {x: 0, y: 0, z: 0}
  m_LocalScale: {x: 1, y: 1, z: 1}
  m_Children:
  - {fileID: 224248145813008018}
  m_Father: {fileID: 224044939290736698}
  m_RootOrder: 0
  m_LocalEulerAnglesHint: {x: 0, y: 0, z: 0}
  m_AnchorMin: {x: 1, y: 0}
  m_AnchorMax: {x: 1, y: 0}
  m_AnchoredPosition: {x: -250, y: -180}
  m_SizeDelta: {x: 75, y: 75}
  m_Pivot: {x: 0.5, y: 0.5}<|MERGE_RESOLUTION|>--- conflicted
+++ resolved
@@ -1539,7 +1539,7 @@
   m_PrefabInternal: {fileID: 100100000}
   m_GameObject: {fileID: 1294013925418394}
   m_LocalRotation: {x: 0, y: 0, z: 0, w: 1}
-  m_LocalPosition: {x: 47.75, y: 10.18, z: 63.168888}
+  m_LocalPosition: {x: 47.75, y: 19.352, z: 63.168888}
   m_LocalScale: {x: 1, y: 1, z: 1}
   m_Children:
   - {fileID: 4373934692070628}
@@ -2894,10 +2894,7 @@
       m_Bits: 257
     localHumanControlled: 1
     canSlideAgainstCeiling: 1
-<<<<<<< HEAD
-=======
     sendColliderHitMessages: 1
->>>>>>> 2555ce6a
     enableDebug: 0
 --- !u!114 &114519407302604966
 MonoBehaviour:
